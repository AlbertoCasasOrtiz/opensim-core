--- conflicted
+++ resolved
@@ -217,9 +217,6 @@
     
     /** Destructor is virtual to allow concrete Component to cleanup. **/
     virtual ~Component() {}
-<<<<<<< HEAD
-
-=======
 
 
     /** @name Component Structural Interface
@@ -259,24 +256,12 @@
     // End of Component Structural Interface (public non-virtual).
     ///@} 
 
->>>>>>> b5672d1b
     /**
      * Get the underlying MultibodySystem that this component is connected to.
      * Make sure you have called Model::initSystem() prior to accessing the System.
      * Throws an Exception if the System has not been created OR the this
      * Component has not been added itself to the System.
      */
-<<<<<<< HEAD
-    const SimTK::MultibodySystem& getSystem() const
-        { return *_system; } 
-
-    /**
-     * Get an iterator through the underlying components that this component 
-     * is composed of.
-     */
-    //const ComponentIterator&  getComponentsIterator();
-
-=======
     const SimTK::MultibodySystem& getSystem() const;
 
     /**
@@ -301,7 +286,6 @@
      */
     template <typename T>
     friend class ComponentListIterator;
->>>>>>> b5672d1b
     /**
      * Get a subcomponent of this Component by its name. 
      * Note using a component's full "path" name is faster and will provide a
@@ -859,11 +843,7 @@
         constructOutputs();
     }
 
-<<<<<<< HEAD
-    /** @name           Component Basic Interface
-=======
     /** @name  Component Extension Interface
->>>>>>> b5672d1b
     The interface ensures that deserialization, resolution of inter-connections,
     and handling of dependencies are performed systematically and prior to 
     system creation, followed by allocation of necessary System resources. These 
@@ -906,33 +886,11 @@
         @endcode   */
     virtual void extendFinalizeFromProperties() {};
 
-<<<<<<< HEAD
-    /** Perform any time invariant calculation, data structure initializations or
-    other component configuration based on its properties necessary to form a  
-    functioning, yet not connected component. It also marks the Component
-    as up-to-date with its properties when compete.
-
-    If you override this method, be sure to invoke the base class method LAST,
-        using code like this :
-        @code
-        void MyComponent::finalizeFromProperties() {
-            // ... your code goes here
-            // ... addComponent(...) that are listed in or formed from properties
-            // ... initialize any internal data structures 
-            Super::finalizeFromProperties(); // invoke parent class method
-        }
-        @endcode   */
-    virtual void finalizeFromProperties();
-
-    /** Perform any necessary initializations required to connect the component
-    (including it subcomponents) to other components and mark the connection status.
-=======
     /** Invoke finalizeFromProperties() on the (sub)components of this Component.*/
     void componentsFinalizeFromProperties() const;
 
     /** Perform any necessary initializations required to connect the component
     (and it subcomponents) to other components and mark the connection status.
->>>>>>> b5672d1b
     Provides a check for error conditions. connect() is invoked on all components 
     to form a directed acyclic graph of the multibody system, prior to creating the
     Simbody MultibodySystem to represent it computationally. It may also be invoked
@@ -953,26 +911,10 @@
         // ... your code goes here
     }
     @endcode   */
-<<<<<<< HEAD
-    virtual void connect(Component &root);
-
-    /** Opportunity to remove connection related information. 
-    If you override this method, be sure to invoke the base class method first,
-        using code like this :
-        @code
-        void MyComponent::disconnect(Component& root) {
-            // disconnect your subcomponents first
-            Super::disconnect(); 
-            //your code to wipeout your connection related information
-    }
-    @endcode  */
-    virtual void disconnect();
-=======
     virtual void extendConnect(Component& root) {};
 
     /** Invoke connect() on the (sub)components of this Component.*/
     void componentsConnect(Component& root) const;
->>>>>>> b5672d1b
 
     ///@cond
     /** Opportunity to remove connection related information. 
@@ -1002,30 +944,17 @@
     instead be performed in finalizeFromProperties() or at the latest connect(),
     which are non-const. The only exception is that you may need to record access 
     information for resources you create in the \a system, such as an index number.
-<<<<<<< HEAD
-    You should declare those data members mutable so that you can set them here.
-    For common Components, OpenSim base classes either provide convenience methods
-    or handle indices automatically. 
-=======
     For most Components, OpenSim base classes either provide convenience methods
     or handle indices automatically. Otherwise, you must declare indices as mutable
     data members so that you can set them here.
->>>>>>> b5672d1b
    
     If you override this method, be sure to invoke the base class method at the
     beginning, using code like this:
     @code
-<<<<<<< HEAD
-    void MyComponent::addToSystem(SimTK::MultibodySystem& system) const {
-        // ... your code goes here
-        // call Super class to invoke method on subcomponents
-        Super::addToSystem(system);       
-=======
     void MyComponent::extendAddToSystem(SimTK::MultibodySystem& system) const {
         // Perform any additions to the system required by your Super
         Super::extendAddToSystem(system);       
         // ... your code goes here
->>>>>>> b5672d1b
     }
     @endcode
 
@@ -1094,11 +1023,7 @@
     using the addStateVariable() method, then %computeStateVariableDerivatives()
     must be implemented to provide time derivatives for those states.
     Override to set the derivatives of state variables added to the system 
-<<<<<<< HEAD
-    by this component. (also see addToSystem()). If the component adds states
-=======
     by this component. (also see extendAddToSystem()). If the component adds states
->>>>>>> b5672d1b
     and computeStateVariableDerivatives is not implemented by the component,
     an exception is thrown when the system tries to evaluate its derivates.
 
@@ -1115,11 +1040,7 @@
         double deriv = ... 
 
         // Then set the derivative value by state variable name
-<<<<<<< HEAD
-        setStateVariableDerivative(state, "<state_variable_name>", deriv);
-=======
         setStateVariableDerivativeValue(state, "<state_variable_name>", deriv);
->>>>>>> b5672d1b
     }
     @endcode
 
@@ -1141,11 +1062,7 @@
      * @param name   the name of the state variable
      * @param deriv  the derivative value to set
      */
-<<<<<<< HEAD
-    void setStateVariableDerivative(const SimTK::State& state, 
-=======
     void setStateVariableDerivativeValue(const SimTK::State& state, 
->>>>>>> b5672d1b
                             const std::string& name, double deriv) const;
 
 
@@ -1365,11 +1282,7 @@
     this method. If the StateVariable is NOT hidden, this also creates an
     Output in this Component with the same name as the StateVariable. Reporters
     should use this Output to get the StateVariable's value (instead of using
-<<<<<<< HEAD
-    getStateVariable()). */
-=======
     getStateVariableValue()). */
->>>>>>> b5672d1b
     void addStateVariable(Component::StateVariable*  stateVariable) const;
 
     /** Add a system discrete variable belonging to this Component, give
@@ -1465,13 +1378,8 @@
         linear time (linear search for name at each component level. Whereas
         supplying "elbow_flexion" requires a tree search.
         Returns NULL if Component of that specified name cannot be found. 
-<<<<<<< HEAD
-        If the name provided is a component's state variable name and a pointer to
-        a StateVariable pointer is provided, the pointer will be set to the 
-=======
         If the name provided is a component's state variable name and a
         StateVariable pointer is provided, the pointer will be set to the 
->>>>>>> b5672d1b
         StateVariable object that was found. This facilitates the getting and setting
         of StateVariables by name. 
         
@@ -1550,8 +1458,6 @@
             AbstractConnector& connector = upd_connectors(ix);
             _connectorsTable[connector.getName()] = ix;
         }
-<<<<<<< HEAD
-=======
     }
     // Populate _nextComponent ReferencePtr with a pointer to the next Component in
     // tree pre-order traversal.
@@ -1569,7 +1475,6 @@
             else
                 _components[i]->_nextComponent.reset(_components[i + 1]);
         }
->>>>>>> b5672d1b
     }
 protected:
     //Derived Components must create concrete StateVariables to expose their state 
@@ -1651,15 +1556,11 @@
 
 private:
     class Connection;
-<<<<<<< HEAD
-    
-=======
 
     /// Base Component must create underlying resources in computational System.
     void baseAddToSystem(SimTK::MultibodySystem& system) const;
     // Reference pointer to the successor of the current Component in Pre-order traversal
     SimTK::ReferencePtr<Component> _nextComponent;
->>>>>>> b5672d1b
     // Reference pointer to the system that this component belongs to.
     SimTK::ReferencePtr<SimTK::MultibodySystem> _system;
 
@@ -1786,11 +1687,7 @@
     // bookkeeping of component variables (state variables and cache entries) with 
     // their index in the computational system. The earliest time we have a valid 
     // index is when we ask the system to allocate the resources and that only
-<<<<<<< HEAD
-    // happens in addToSystem. Furthermore, addToSystem may not alter the Component
-=======
     // happens in extendAddToSystem. Furthermore, extendAddToSystem may not alter the Component
->>>>>>> b5672d1b
     // in any way that would effect its behavior- that is why it it const!
     // The setting of the variable indices is not in the public interface and is 
     // not polymorphic.
