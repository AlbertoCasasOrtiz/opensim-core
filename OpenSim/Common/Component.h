--- conflicted
+++ resolved
@@ -2250,16 +2250,10 @@
         // TODO does putting the addProperty here break the ability to
         // create a custom-copy-ctor version of all of this?
         // TODO property type should be ComponentPath or something like that.
-<<<<<<< HEAD
         PropertyIndex propIndex = this->template addProperty<ComponentPath>(
-                "connector_" + name + "_connectee_name", propertyComment,
+                "socket_" + name + "_connectee_name", propertyComment,
                 ComponentPath());
-        // We must create the Property first: the Connector needs the property's
-=======
-        PropertyIndex propIndex = this->template addProperty<std::string>(
-                "socket_" + name + "_connectee_name", propertyComment, "");
         // We must create the Property first: the Socket needs the property's
->>>>>>> 5dab7188
         // index in order to access the property later on.
         _socketsTable[name].reset(
             new Socket<T>(name, propIndex, SimTK::Stage::Topology, *this));
@@ -2889,33 +2883,16 @@
         _connectees.push_back(
             SimTK::ReferencePtr<const Channel>(&chan.second) );
 
-<<<<<<< HEAD
         // Update the connectee name by creating a ChannelPath.
         ChannelPath path(chan.second.getRelativePath(getOwner()));
         path.setAlias(alias);
-=======
-        // Update the connectee name as
-        // <RelOwnerPath>/<Output><:Channel><(annotation)>
-        ComponentPath path(output.getOwner().getRelativePathName(getOwner()));
-        std::string outputName = chan.second.getName();
-
-        // Append the alias, if one has been provided.
-        if (!alias.empty())
-            outputName += "(" + alias + ")";
-
-        std::string pathStr = path.toString() + "|" + outputName;
->>>>>>> 5dab7188
 
         // Set the connectee name so that the connection can be serialized.
         int numDesiredConnections = getNumConnectees();
         if (idxThisConnectee < numDesiredConnections)
-            setConnecteeName(pathStr, idxThisConnectee);
+            setConnecteeName(path.toString(), idxThisConnectee);
         else
-<<<<<<< HEAD
             appendConnecteeName(path.toString()); // TODO change param to ChannelPath
-=======
-            appendConnecteeName(pathStr);
->>>>>>> 5dab7188
 
         // Use the provided alias for all channels.
         _aliases.push_back(alias);
@@ -2946,30 +2923,17 @@
     const int idxThisConnectee = numPreexistingSatisfiedConnections;
     _connectees.push_back(SimTK::ReferencePtr<const Channel>(chanT));
     
-<<<<<<< HEAD
     // Update the connectee name by creating a ChannelPath.
     // TODO pathname vs path for name of method.
     ChannelPath path(channel.getRelativePath(getOwner()));
     path.setAlias(alias);
-=======
-    // Update the connectee name as
-    // <RelOwnerPath>/<Output><:Channel><(annotation)>
-    ComponentPath path(chanT->getOutput().getOwner().getRelativePathName(getOwner()));
-    std::string channelName = chanT->getName();
-
-    // Append the alias, if one has been provided.
-    if (!alias.empty())
-        channelName += "(" + alias + ")";
-
-    std::string pathStr = path.toString() + "|" + channelName;
->>>>>>> 5dab7188
     
     // Set the connectee name so the connection can be serialized.
     int numDesiredConnections = getNumConnectees();
     if (idxThisConnectee < numDesiredConnections) // satisifed <= desired
-        setConnecteeName(pathStr, idxThisConnectee);
+        setConnecteeName(path.toString(), idxThisConnectee);
     else
-        appendConnecteeName(pathStr);
+        appendConnecteeName(path.toString());
     
     // Store the provided alias.
     // TODO no longer need to store aliases, since we *have* the ChannelPath!
@@ -2978,7 +2942,6 @@
 
 template<class T>
 void Input<T>::findAndConnect(const Component& root) {
-<<<<<<< HEAD
     for (unsigned ix = 0; ix < getNumConnectees(); ++ix) {
         // TODO get ChannelPath directly.
         ChannelPath path(getConnecteeName(ix));
@@ -2993,32 +2956,6 @@
             output = &root.getComponent(componentPathStr).getOutput(outputName);
         } else { // relative path string
             output = &getOwner().getComponent(componentPathStr).getOutput(outputName);
-=======
-    std::string compPathStr, outputName, channelName, alias;
-    for (unsigned ix = 0; ix < getNumConnectees(); ++ix) {
-        parseConnecteeName(getConnecteeName(ix),
-                           compPathStr, outputName, channelName, alias);
-        ComponentPath compPath(compPathStr);
-        const AbstractOutput* output = nullptr;
-
-        if (compPath.isAbsolute()) { //absolute path string
-            if (compPathStr.empty()) {
-                output = &root.getOutput(outputName);
-            }
-            else {
-                output = &root.getComponent(compPathStr).getOutput(outputName);
-            }
-        }
-
-        else { // relative path string
-            if (compPathStr.empty()) {
-                output = &getOwner().getOutput(outputName);
-            }
-            else {
-                output = &getOwner().getComponent(compPathStr).getOutput(outputName);
-            }
-            
->>>>>>> 5dab7188
         }
         const auto& channel = output->getChannel(path.getChannelName());
         connect(channel, path.getAlias());
