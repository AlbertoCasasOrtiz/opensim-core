--- conflicted
+++ resolved
@@ -131,20 +131,6 @@
     // ModelComponent interface.
     //--------------------------------------------------------------------------
 
-<<<<<<< HEAD
-    /** Subclass should override; be sure to invoke Force::initStateFromProperties() at the
-    beginning of the overriding method. **/
-    void initStateFromProperties(SimTK::State& state) const override;
-
-    /** Default is to create a ForceAdapter which is a SimTK::Force::Custom
-    as the underlying computational component. Subclasses override to employ 
-    other SimTK::Forces; be sure to invoke Force::addToSystem() at the
-    beginning of the overriding method. **/
-    void addToSystem(SimTK::MultibodySystem& system) const override;
-    /** Subclass should override; be sure to invoke 
-    Force::setPropertiesFromState() at the beginning of the overriding method. **/
-    void setPropertiesFromState(const SimTK::State& state) override;
-=======
     /** Subclass should override; be sure to invoke 
     Super::extendInitStateFromProperties() at the
     beginning of the overriding method. **/
@@ -158,7 +144,6 @@
     /** Subclass should override; be sure to invoke 
     Force::extendSetPropertiesFromState() at the beginning of the overriding method. **/
     void extendSetPropertiesFromState(const SimTK::State& state) override;
->>>>>>> b5672d1b
     
     //--------------------------------------------------------------------------
     // Force interface.
