--- conflicted
+++ resolved
@@ -94,14 +94,8 @@
     _system(NULL),
     _workingState()
 {
-<<<<<<< HEAD
-    constructProperties();
-    setNull();
+    constructInfrastructure();    setNull();
     finalizeFromProperties();
-=======
-    constructInfrastructure();
-    setNull();  
->>>>>>> 8d0b2b72
 }
 //_____________________________________________________________________________
 /**
