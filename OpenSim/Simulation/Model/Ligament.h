--- conflicted
+++ resolved
@@ -142,19 +142,11 @@
 
     // Implement ModelComponent interface.
     /** Extension of parent class method; derived classes may extend further. **/
-<<<<<<< HEAD
-    void connectToModel(Model& aModel) override;
-    /** Extension of parent class method; derived classes may extend further. **/
-    void addToSystem(SimTK::MultibodySystem& system) const override;
-    /** Extension of parent class method; derived classes may extend further. **/
-    void realizeDynamics(const SimTK::State& state) const override;
-=======
     void extendFinalizeFromProperties() override;
     /** Extension of parent class method; derived classes may extend further. **/
     void extendAddToSystem(SimTK::MultibodySystem& system) const override;
     /** Extension of parent class method; derived classes may extend further. **/
     void extendRealizeDynamics(const SimTK::State& state) const override;
->>>>>>> b5672d1b
 
     //Force reporting
     /** 
