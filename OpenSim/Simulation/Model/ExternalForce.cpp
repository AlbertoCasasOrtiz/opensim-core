--- conflicted
+++ resolved
@@ -118,11 +118,7 @@
 { 
     _dataSource = &dataSource;
 
-<<<<<<< HEAD
-    if (LogManager::getLogLevel() <= LogLevel::Info) {
-=======
     if (Log::shouldLog(Log::Level::Info)) {
->>>>>>> c263c7f0
         cout << "ExternalForce::" << getName() << endl;
         cout << "Data source being set to " << _dataSource->getName() << endl;   
     }
