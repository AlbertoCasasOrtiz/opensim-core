/* -------------------------------------------------------------------------- *
 *                            OpenSim:  Joint.cpp                             *
 * -------------------------------------------------------------------------- *
 * The OpenSim API is a toolkit for musculoskeletal modeling and simulation.  *
 * See http://opensim.stanford.edu and the NOTICE file for more information.  *
 * OpenSim is developed at Stanford University and supported by the US        *
 * National Institutes of Health (U54 GM072970, R24 HD065690) and by DARPA    *
 * through the Warrior Web program.                                           *
 *                                                                            *
 * Copyright (c) 2005-2014 Stanford University and the Authors                *
 * Author(s): Ajay Seth, Frank C. Anderson                                                       *
 *                                                                            *
 * Licensed under the Apache License, Version 2.0 (the "License"); you may    *
 * not use this file except in compliance with the License. You may obtain a  *
 * copy of the License at http://www.apache.org/licenses/LICENSE-2.0.         *
 *                                                                            *
 * Unless required by applicable law or agreed to in writing, software        *
 * distributed under the License is distributed on an "AS IS" BASIS,          *
 * WITHOUT WARRANTIES OR CONDITIONS OF ANY KIND, either express or implied.   *
 * See the License for the specific language governing permissions and        *
 * limitations under the License.                                             *
 * -------------------------------------------------------------------------- */

//=============================================================================
// INCLUDES
//=============================================================================
#include "Joint.h"
#include <OpenSim/Simulation/Model/Model.h>
#include <OpenSim/Simulation/SimbodyEngine/Body.h>
#include <OpenSim/Common/ScaleSet.h>

//=============================================================================
// STATICS
//=============================================================================
using namespace std;
using namespace SimTK;
using namespace OpenSim;

//=============================================================================
// CONSTRUCTOR(S) AND DESTRUCTOR
//=============================================================================
//_____________________________________________________________________________
/**
 * Destructor.
 */
Joint::~Joint()
{
}
//_____________________________________________________________________________
/**
 * Default constructor.
 */
Joint::Joint() : Super()
{
	setNull();
	constructInfrastructure();
}

/**
 * API constructor.
 */
Joint::Joint(const std::string &name, 
	const OpenSim::Body& parent, 
	const SimTK::Vec3& locationInParent, const SimTK::Vec3& orientationInParent,
	const OpenSim::Body& child, 
	const SimTK::Vec3& locationInChild, const SimTK::Vec3& orientationInChild, 
	bool reverse) : Super()
{
	setNull();
	constructInfrastructure();

	set_location_in_parent(locationInParent);
	set_orientation_in_parent(orientationInParent);
	set_location_in_child(locationInChild);
	set_orientation_in_child(orientationInChild);
	set_reverse(reverse);

	updConnector<Body>("parent_body").set_connected_to_name(parent.getName());
	updConnector<Body>("child_body").set_connected_to_name(child.getName());

	setName(name);
}

//=============================================================================
// CONSTRUCTION
//=============================================================================

//_____________________________________________________________________________
/**
 * Set the data members of this Joint to their null values.
 */
void Joint::setNull()
{
	setAuthors("Ajay Seth");
}

//_____________________________________________________________________________
/**
 * Construct properties and initialize their default values.
 */
void Joint::constructProperties()
{
	// Location in parent
	SimTK::Vec3 origin(0.0, 0.0, 0.0);
	constructProperty_location_in_parent(origin);

	// Orientation in parent
	constructProperty_orientation_in_parent(origin);

	// Location in child
	constructProperty_location_in_child(origin);

	// Orientation in child
	constructProperty_orientation_in_child(origin);

	// Generalized coordinates
	constructProperty_CoordinateSet(CoordinateSet());

	// Transform direction (parent->child or child->parent)
	constructProperty_reverse(false);
}

void Joint::constructStructuralConnectors()
{
	constructStructuralConnector<Body>("parent_body");
	constructStructuralConnector<Body>("child_body");
}

void Joint::setParentBodyName(const std::string& name)
{
	updConnector<Body>("parent_body").set_connected_to_name(name);
}
const std::string& Joint::getParentBodyName() const
{
	return getConnector<Body>("parent_body").get_connected_to_name();
}

void Joint::setChildBodyName(const std::string& name)
{
	updConnector<Body>("child_body").set_connected_to_name(name);
}
const std::string& Joint::getChildBodyName() const
{
	return getConnector<Body>("child_body").get_connected_to_name();
}


void Joint::finalizeFromProperties()
{
	CoordinateSet& coordinateSet = upd_CoordinateSet();

	//start from a clear slate
	clearComponents();
	// add all coordinates listed under this joint as 
	// subcomponents as long as the number of coordinates
	// does not exceed the number of dofs.
	SimTK_ASSERT1(numCoordinates() == coordinateSet.getSize(), 
		"%s list of coordinates does not match Joint degrees-of-freedom.",
                  getConcreteClassName().c_str());
	for (int i = 0; i< coordinateSet.getSize(); ++i){
		coordinateSet[i].setJoint(*this);
		addComponent(&coordinateSet[i]);
	}

	Super::finalizeFromProperties();
}

//_____________________________________________________________________________

void Joint::connectToModel(Model& aModel)
{
	const SimTK::Vec3& orientation = get_orientation_in_child();
	const SimTK::Vec3& location = get_location_in_child();

	// CHILD TRANSFORM
	Rotation rotation(BodyRotationSequence, 
		              orientation[0], XAxis, 
					  orientation[1], YAxis, 
					  orientation[2], ZAxis);

	SimTK::Transform childTransform(rotation, location);
	_jointFrameInChild = childTransform;

	const SimTK::Vec3& orientationInParent = get_orientation_in_parent();
	const SimTK::Vec3& locationInParent = get_location_in_parent();

	// PARENT TRANSFORM
	Rotation parentRotation(BodyRotationSequence, 
		                    orientationInParent[0], XAxis,
							orientationInParent[1], YAxis,
							orientationInParent[2], ZAxis);

	SimTK::Transform parentTransform(parentRotation, locationInParent);
	_jointFrameInParent = parentTransform;

	//connect Coordinates as subcomponents of this Joint
	Super::connectToModel(aModel);
}

//=============================================================================
// GET AND SET
//=============================================================================
//-----------------------------------------------------------------------------
// CHILD BODY
//-----------------------------------------------------------------------------
//_____________________________________________________________________________

void Joint::setChildBody(OpenSim::Body& body)
{
	updConnector<Body>("child_body").connect(body);
}

const OpenSim::Body& Joint::getChildBody() const
{
	return getConnector<Body>("child_body").getConnectee();
}

//-----------------------------------------------------------------------------
// CHILD LOCATION
//-----------------------------------------------------------------------------
void Joint::setLocationInChild(const SimTK::Vec3& location)
{
	set_location_in_child(location);
}

const SimTK::Vec3& Joint::getLocationInChild() const
{
	return get_location_in_child();
}

//-----------------------------------------------------------------------------
// CHILD ORIENTATION
//-----------------------------------------------------------------------------
void Joint::setOrientationInChild(const SimTK::Vec3& aOrientation)
{
    set_orientation_in_child(aOrientation);
}

const SimTK::Vec3& Joint::getOrientationInChild() const
{
	return get_orientation_in_child();
}

//-----------------------------------------------------------------------------
// PARENT BODY
//-----------------------------------------------------------------------------
//_____________________________________________________________________________
//_____________________________________________________________________________
/**
 * Set the parent body to which this joint attaches.
 *
 * @param aParentBody Parent body to which this joint attaches.
 */
void Joint::setParentBody(OpenSim::Body& body)
{
	updConnector<Body>("parent_body").connect(body);
}
//_____________________________________________________________________________

const OpenSim::Body& Joint::getParentBody() const
{
	return getConnector<Body>("parent_body").getConnectee();
}

//-----------------------------------------------------------------------------
// LOCATION IN PARENT
//-----------------------------------------------------------------------------
void Joint::setLocationInParent(const SimTK::Vec3& aLocation)
{
    set_location_in_parent(aLocation);
}

const SimTK::Vec3& Joint::getLocationInParent() const
{
	return get_location_in_parent();
}

//-----------------------------------------------------------------------------
// ORIENTATION IN PARENT
//-----------------------------------------------------------------------------
void Joint::setOrientationInParent(const SimTK::Vec3& aOrientation)
{

    set_orientation_in_parent(aOrientation);
}

const SimTK::Vec3& Joint::getOrientationInParent() const
{
	return get_orientation_in_parent();
}
//_____________________________________________________________________________
/**
 * Check if a coordinate is used by the Joint.
 *
 * @param aCoordinate Coordinate to look for in joint.
 * @return True if the coordinate is used.
 */
bool Joint::isCoordinateUsed(const Coordinate& aCoordinate) const
{
	const CoordinateSet& coordinateSet = get_CoordinateSet();
	int i, size = coordinateSet.getSize();
	for(i=0; i<size; i++) {
		if(&coordinateSet.get(i) == &aCoordinate) return true;
	}

	return false;
}

//=============================================================================
// SCALING
//=============================================================================
//_____________________________________________________________________________

void Joint::scale(const ScaleSet& scaleSet)
{
	SimTK::Vec3 parentFactors(1.0);
	SimTK::Vec3 bodyFactors(1.0);

	// SCALING TO DO WITH THE PARENT BODY -----
	// Joint kinematics are scaled by the scale factors for the
	// parent body, so get those body's factors
	const string& parentName = getParentBody().getName();
	const string& bodyName = getChildBody().getName();
	// Get scale factors
	bool found_p = false;
	bool found_b = false; 
	for (int i=0; i<scaleSet.getSize(); i++) {
		Scale& scale = scaleSet.get(i);
		if (!found_p & scale.getSegmentName() == parentName) {
			scale.getScaleFactors(parentFactors);
			found_p = true;
		}
		if (!found_b & scale.getSegmentName() == bodyName) {
			scale.getScaleFactors(bodyFactors);
			found_b = true;
		}
		if(found_p & found_b)
			break;
	}

	SimTK::Vec3& location = upd_location_in_child();
	SimTK::Vec3& locationInParent = upd_location_in_parent();

	for(int i=0; i<3; i++){
		locationInParent[i]*= parentFactors[i];
		location[i]*= bodyFactors[i];
	}
}

/** Construct coordinates according to the mobilities of the Joint */
void Joint::constructCoordinates()
{
	CoordinateSet& coordinateSet = upd_CoordinateSet();
	// When this Joint is destroyed so should all its coordinates.
	coordinateSet.setMemoryOwner(true);

	// Check how many coordinates are already defined if any
	int ncoords = coordinateSet.getSize();

	for(int i = ncoords; i< numCoordinates() ; i++){
		std::stringstream name;
		name << getName() << "_coord_" << i;
		Coordinate *coord = new Coordinate();
		coord->setName(name.str());
		coordinateSet.adoptAndAppend(coord);
	}
}

const SimTK::MobilizedBodyIndex Joint::
	getMobilizedBodyIndex(const OpenSim::Body& body) const
{
		return body._index;
} 

void Joint::setChildMobilizedBodyIndex(const SimTK::MobilizedBodyIndex index) const
{ 
	getChildBody()._index = index;
}


// TODO: note that child must invoke Joint::addToSystem()
// *after* it creates its mobilized body; that is an API bug.
void Joint::addToSystem(SimTK::MultibodySystem& system) const
{
	// add sub components (e.g. Coordinates) once we have necessary system indices
	Super::addToSystem(system);

<<<<<<< HEAD
	stringstream msg;
	msg << getConcreteClassName() << ":'" << getName() << "' connects parent '";
	msg << getParentBodyName() << "'[" << getParentBody().getIndex() << "] and child '";
	msg << getChildBodyName() << "'[" << getChildBody().getIndex() << "]";
	//cout << msg << endl;
=======
	/* TODO: Useful to include through debug message/log in the future
	cout << getConcreteClassName() << ":'" << getName() << "' connects parent '";
	cout << getParentBodyName() << "'[" << getParentBody().getIndex() << "] and child '";
	cout << getChildBodyName() << "'[" << getChildBody().getIndex() << "]" << endl;
     */
>>>>>>> feb49852
}

void Joint::initStateFromProperties(SimTK::State& s) const
{
	Super::initStateFromProperties(s);

	const CoordinateSet& coordinateSet = get_CoordinateSet();
    for (int i = 0; i < coordinateSet.getSize(); i++)
        coordinateSet.get(i).initStateFromProperties(s);
}

void Joint::setPropertiesFromState(const SimTK::State& state)
{
	Super::setPropertiesFromState(state);

	const CoordinateSet& coordinateSet = get_CoordinateSet();
    for (int i = 0; i < coordinateSet.getSize(); i++)
        coordinateSet.get(i).setPropertiesFromState(state);
}


//=============================================================================
// Computation
//=============================================================================
/* Calculate the equivalent spatial force, FB_G, acting on the body connected by this joint at 
   its location B, expressed in ground.  */
SimTK::SpatialVec Joint::calcEquivalentSpatialForce(const SimTK::State &s, const SimTK::Vector &mobilityForces) const
{
	// The number of mobilities for the entire system.
	int nm = _model->getMatterSubsystem().getNumMobilities();

	if(nm != mobilityForces.size()){
		throw Exception("Joint::calcEquivalentSpatialForce(): input mobilityForces does not match model's mobilities");
	}

	const SimTK::MobilizedBodyIndex &mbx = getChildBody().getIndex();
	// build a unique list of underlying MobilizedBodies that are involved
	// with this Joint in addition to and not including that of the child body

	std::set<SimTK::MobilizedBodyIndex> mbds;

	const CoordinateSet& coordinateSet = get_CoordinateSet();

	for(int i=0; i<coordinateSet.getSize(); ++i){
		const MobilizedBodyIndex& coordsMbx = coordinateSet[i].getBodyIndex();
		if (coordsMbx != mbx){
			mbds.insert(coordsMbx);
		}
	}
	
	SimTK::SpatialVec FB_G = calcEquivalentSpatialForceForMobilizedBody(s, mbx, mobilityForces);
	SimTK::SpatialVec FBx_G;

	std::set<SimTK::MobilizedBodyIndex>::const_iterator it = mbds.begin();

	const SimTK::MobilizedBody &G = getModel().getMatterSubsystem().getGround();
	const SimTK::MobilizedBody &B = getModel().getMatterSubsystem().getMobilizedBody(mbx);
	SimTK::Vec3 r_BG =
		B.expressVectorInAnotherBodyFrame(s, B.getOutboardFrame(s).p(), G);

	while(it != mbds.end()){
		FBx_G = calcEquivalentSpatialForceForMobilizedBody(s, *it, mobilityForces);

		const SimTK::MobilizedBody &b = 
			getModel().getMatterSubsystem().getMobilizedBody(*it);

		
		SimTK::Vec3 r_bG = 
			b.expressVectorInAnotherBodyFrame(s, b.getOutboardFrame(s).p(), G);

		// Torques add and include term due to offset in forces
		FB_G += FBx_G; // shiftForceFromTo(FBx_G, r_bG, r_BG);
		++it;
	}
	
	return FB_G;
}

/** Joints only produce power when internal constraint forces have components along
	the mobilities of the joint (for example to satisfy prescribed motion). In 
    which case the joint power is the constraint forces projected onto the mobilities
	multiplied by the mobilities (internal coordinate velocities). Only constraints
	internal to the joint are accounted for, not external constrainst that effect
	joint motion. */
double Joint::calcPower(const SimTK::State &s) const
{
	const CoordinateSet &coords = getCoordinateSet();
	int nc = coords.getSize();

	double power = 0;
	for(int i=0; i<nc; ++i){
		if (coords[i].isPrescribed(s)){
			// get the reaction force for this coordinate prescribed motion constraint
			const SimTK::Constraint &pc = _model->updMultibodySystem().updMatterSubsystem().getConstraint(coords[i]._prescribedConstraintIndex);
			power += pc.calcPower(s);
		}
	}

	return power;
}

//=============================================================================
// Helper
//=============================================================================
/* Calculate the equivalent spatial force, FB_G, acting on a mobilized body specified 
   by index acting at its mobilizer frame B, expressed in ground.  */
SimTK::SpatialVec Joint::calcEquivalentSpatialForceForMobilizedBody(const SimTK::State &s, 
	const SimTK::MobilizedBodyIndex mbx, const SimTK::Vector &mobilityForces) const
{
	// Get the mobilized body
	const SimTK::MobilizedBody mbd    = getModel().getMatterSubsystem().getMobilizedBody(mbx);
	const SimTK::UIndex        ustart = mbd.getFirstUIndex(s);
	const int                  nu     = mbd.getNumU(s);

	const SimTK::MobilizedBody ground = getModel().getMatterSubsystem().getGround();

    if (nu == 0) // No mobility forces (weld joint?).
        return SimTK::SpatialVec(SimTK::Vec3(0), SimTK::Vec3(0));

	// Construct the H (joint jacobian, joint transition) matrrix for this mobilizer
	SimTK::Matrix transposeH_PB_w(nu, 3);
	SimTK::Matrix transposeH_PB_v(nu, 3);
	// from individual columns
	SimTK::SpatialVec Hcol;
	
	// To obtain the joint Jacobian, H_PB (H_FM in Simbody) need to be realized to at least position
	_model->getMultibodySystem().realize(s, SimTK::Stage::Position);

	SimTK::Vector f(nu, 0.0);
	for(int i =0; i<nu; ++i){
		f[i] = mobilityForces[ustart + i];
		// Get the H matrix for this Joint by constructing it from the operator H*u
		Hcol = mbd.getH_FMCol(s, SimTK::MobilizerUIndex(i));
		const SimTK::Vector hcolw(Hcol[0]);
		const SimTK::Vector hcolv(Hcol[1]);

		transposeH_PB_w[i] = ~hcolw;
		transposeH_PB_v[i] = ~hcolv;
	}

	// Spatial force and torque vectors
	SimTK::Vector Fv(3, 0.0), Fw(3, 0.0);

	// Solve the pseudoinverse problem of Fv = pinv(~H_PB_G_v)*f;
	SimTK::FactorQTZ pinvForce(transposeH_PB_v);

	//if rank = 0, body force cannot contribute to the mobility force
	if(pinvForce.getRank() > 0)
		pinvForce.solve(f, Fv);
	
	// Now solve the pseudoinverse for torque for any unaccounted f: Fw = pinv(~H_PB_G_w)*(f - ~H_PB_G_v*Fv);
	SimTK::FactorQTZ pinvTorq(transposeH_PB_w);

	//if rank = 0, body torque cannot contribute to the mobility force
	if(pinvTorq.getRank() > 0)
		pinvTorq.solve(f, Fw);
	
	// Now we have two solution with either the body force Fv or body torque accounting for some or all of f
	SimTK::Vector fv =  transposeH_PB_v*Fv;
	SimTK::Vector fw =  transposeH_PB_w*Fw; 

	// which to choose? Choose the more effective as fx.norm/Fx.norm
	if(fv.norm() > SimTK::SignificantReal){ // if body force can contributes at all
		// if body torque can contribute too and it is more effective
		if(fw.norm() > SimTK::SignificantReal){
			if (fw.norm()/Fw.norm() > fv.norm()/Fv.norm() ){ 
				// account for f using torque, Fw, so compute Fv with remainder
				pinvForce.solve(f-fw, Fv);		
			}else{
				// account for f using force, Fv, first and Fw from remainder
				pinvTorq.solve(f-fv, Fw);
			}
		}
		// else no torque contribution and Fw should be zero
	}
	// no force contribution but have a torque
	else if(fw.norm() > SimTK::SignificantReal){
		// just Fw
	}
	else{
		// should be the case where gen force is zero.
		assert(f.norm() < SimTK::SignificantReal);
	}

	// The spatial forces above are expresseded in the joint frame of the parent
	// Transform from parent joint frame, P into the parent body frame, Po
	const SimTK::Rotation R_PPo = (mbd.getInboardFrame(s).R());

	// Re-express forces in ground, first by describing force in the parent, Po, 
	// frame instead of joint frame
	SimTK::Vec3 vecFw = R_PPo*SimTK::Vec3::getAs(&Fw[0]);
	SimTK::Vec3 vecFv = R_PPo*SimTK::Vec3::getAs(&Fv[0]);

	//Force Acting on joint frame, B,  in child body expressed in Parent body, Po
	SimTK::SpatialVec FB_Po(vecFw, vecFv);

	const MobilizedBody parent = mbd.getParentMobilizedBody();
	// to apply spatial forces on bodies they must be expressed in ground
	vecFw = parent.expressVectorInAnotherBodyFrame(s, FB_Po[0], ground);
	vecFv = parent.expressVectorInAnotherBodyFrame(s, FB_Po[1], ground);

	// Package resulting torque and force as a spatial vec
	SimTK::SpatialVec FB_G(vecFw, vecFv);

	return FB_G;
}

void Joint::updateFromXMLNode(SimTK::Xml::Element& aNode, int versionNumber)
{
	int documentVersion = versionNumber;
	bool converting = false;
	if (documentVersion < XMLDocument::getLatestVersion()){
		if (documentVersion<30500){
			// This used to be called "Force" back then
			XMLDocument::renameChildNode(aNode, "location", "location_in_child"); // body_B -> body
			XMLDocument::renameChildNode(aNode, "orientation", "orientation_in_child"); // direction_A -> direction
		}
	}
	Super::updateFromXMLNode(aNode, versionNumber);
}

int Joint::assignSystemIndicesToBodyAndCoordinates(
	const SimTK::MobilizedBody& mobod,
	const OpenSim::Body* mobilized,
	const int& numMobilities,
	const int& startingCoordinateIndex) const
{
	// If not OpenSim body provided as the one being mobilized assume it is 
	// and intermedidate body and ignore.
	if (mobilized){
		// Index can only be assigned to a parent or child body connected by this
		// Joint

		SimTK_ASSERT3( ( (mobilized == &getParentBody()) || 
					     (mobilized == &getChildBody()) ||
					     (mobilized == _slaveBodyForParent) ||
					     (mobilized == _slaveBodyForChild) ),
			"%s::'%s' - Cannot assign underlying system index to a Body '%s', "
			"which is not a parent or child Body of this Joint.",
                      getConcreteClassName().c_str(),
                      getName().c_str(), mobilized->getName().c_str());

		// ONLY the base Joint can do this assignment
		mobilized->_index = mobod.getMobilizedBodyIndex();
	}
	int nc = numCoordinates();
	SimTK_ASSERT3(numMobilities <= (nc - startingCoordinateIndex),
		"%s attempted to create an underlying SimTK::MobilizedBody that "
		"supplies %d mobilities but only %d required.",
                  getConcreteClassName().c_str(),
                  numMobilities, nc - startingCoordinateIndex);

	const CoordinateSet& coords = get_CoordinateSet();

	int j = startingCoordinateIndex;
	for (int iq = 0; iq < numMobilities; ++iq){
		if (j < nc){ // assign
			coords[j]._mobilizerQIndex = SimTK::MobilizerQIndex(iq);
			coords[j]._bodyIndex = mobod.getMobilizedBodyIndex();
			j++;
		}
		else{
			std::string msg = getConcreteClassName() +
				" creating MobilizedBody with more mobilities than declared Coordinates.";
			throw Exception(msg);
		}
	}
	return j;
}

/* Return the equivalent (internal) SimTK::Rigid::Body for a given parent OR
child OpenSim::Body. Not guaranteed to be valid until after addToSystem on
Body has be called  */
const SimTK::Body::Rigid& Joint::getParentInternalRigidBody() const
{
	if (_slaveBodyForParent){
		return _slaveBodyForParent->getInternalRigidBody();
	}
	return getParentBody().getInternalRigidBody();
}
const SimTK::Body::Rigid& Joint::getChildInternalRigidBody() const
{
	if (_slaveBodyForChild){
		return _slaveBodyForChild->getInternalRigidBody();
	}
	return getChildBody().getInternalRigidBody();
}<|MERGE_RESOLUTION|>--- conflicted
+++ resolved
@@ -385,19 +385,11 @@
 	// add sub components (e.g. Coordinates) once we have necessary system indices
 	Super::addToSystem(system);
 
-<<<<<<< HEAD
-	stringstream msg;
-	msg << getConcreteClassName() << ":'" << getName() << "' connects parent '";
-	msg << getParentBodyName() << "'[" << getParentBody().getIndex() << "] and child '";
-	msg << getChildBodyName() << "'[" << getChildBody().getIndex() << "]";
-	//cout << msg << endl;
-=======
 	/* TODO: Useful to include through debug message/log in the future
 	cout << getConcreteClassName() << ":'" << getName() << "' connects parent '";
 	cout << getParentBodyName() << "'[" << getParentBody().getIndex() << "] and child '";
 	cout << getChildBodyName() << "'[" << getChildBody().getIndex() << "]" << endl;
      */
->>>>>>> feb49852
 }
 
 void Joint::initStateFromProperties(SimTK::State& s) const
