--- conflicted
+++ resolved
@@ -56,14 +56,9 @@
     /** (Optional) prescribed controls from a storage file  */
     OpenSim_DECLARE_OPTIONAL_PROPERTY(controls_file, std::string,
         "Controls storage (.sto) file containing controls for individual "
-<<<<<<< HEAD
-        "actuators in the model. Column labels must match actuator names or "
-        "absolute paths.");
-=======
         "actuators in the model. Each column label must be either the name "
         "of an actuator in the model's ForceSet or the absolute path to an "
         "actuator anywhere in the model.");
->>>>>>> 3ac78bc6
 
     /** (Optional) interpolation method for controls in storage.  */
     OpenSim_DECLARE_OPTIONAL_PROPERTY(interpolation_method, int,
