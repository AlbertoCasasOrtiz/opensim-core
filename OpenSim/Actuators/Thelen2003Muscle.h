--- conflicted
+++ resolved
@@ -295,18 +295,10 @@
     /** Calculate activation rate */
     double calcActivationRate(const SimTK::State& s) const override; 
 
-<<<<<<< HEAD
-    virtual void addToSystem(SimTK::MultibodySystem& system) const;
-    virtual void initStateFromProperties(SimTK::State& s) const;
-    virtual void setPropertiesFromState(const SimTK::State& state);
-    virtual void connectToModel(Model& aModel);
-
-=======
     /** Implement the ModelComponent interface */
     void extendConnectToModel(Model& aModel) override;
     void extendInitStateFromProperties(SimTK::State& s) const override;
     void extendSetPropertiesFromState(const SimTK::State& state) override;
->>>>>>> b5672d1b
 
 private:
     void setNull();
