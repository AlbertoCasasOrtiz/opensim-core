/* -------------------------------------------------------------------------- *
 * OpenSim Moco: RegisterTypes_osimMoco.cpp                                   *
 * -------------------------------------------------------------------------- *
 * Copyright (c) 2017 Stanford University and the Authors                     *
 *                                                                            *
 * Author(s): Christopher Dembia                                              *
 *                                                                            *
 * Licensed under the Apache License, Version 2.0 (the "License"); you may    *
 * not use this file except in compliance with the License. You may obtain a  *
 * copy of the License at http://www.apache.org/licenses/LICENSE-2.0          *
 *                                                                            *
 * Unless required by applicable law or agreed to in writing, software        *
 * distributed under the License is distributed on an "AS IS" BASIS,          *
 * WITHOUT WARRANTIES OR CONDITIONS OF ANY KIND, either express or implied.   *
 * See the License for the specific language governing permissions and        *
 * limitations under the License.                                             *
 * -------------------------------------------------------------------------- */
#include "RegisterTypes_osimMoco.h"

#include "Components/AccelerationMotion.h"
#include "Components/DiscreteForces.h"
#include "Components/StationPlaneContactForce.h"
#include "MocoBounds.h"
#include "MocoScaleFactor.h"
#include "MocoCasADiSolver/MocoCasADiSolver.h"
#include "MocoControlBoundConstraint.h"
#include "MocoFrameDistanceConstraint.h"
#include "MocoOutputConstraint.h"
#include "MocoGoal/MocoAccelerationTrackingGoal.h"
#include "MocoGoal/MocoAngularVelocityTrackingGoal.h"
#include "MocoGoal/MocoContactTrackingGoal.h"
#include "MocoGoal/MocoControlGoal.h"
#include "MocoGoal/MocoControlTrackingGoal.h"
#include "MocoGoal/MocoGoal.h"
#include "MocoGoal/MocoInitialActivationGoal.h"
#include "MocoGoal/MocoInitialForceEquilibriumDGFGoal.h"
#include "MocoGoal/MocoInitialVelocityEquilibriumDGFGoal.h"
#include "MocoGoal/MocoJointReactionGoal.h"
#include "MocoGoal/MocoMarkerFinalGoal.h"
#include "MocoGoal/MocoMarkerTrackingGoal.h"
#include "MocoGoal/MocoOrientationTrackingGoal.h"
#include "MocoGoal/MocoOutputGoal.h"
#include "MocoGoal/MocoPeriodicityGoal.h"
#include "MocoGoal/MocoStateTrackingGoal.h"
#include "MocoGoal/MocoSumSquaredStateGoal.h"
#include "MocoGoal/MocoTranslationTrackingGoal.h"
<<<<<<< HEAD
#include "MocoGoal/MocoOutputTrackingGoal.h"
#include "MocoGoal/MocoBaseOfSupportGoal.h"
=======
#include "MocoGoal/MocoStepTimeAsymmetryGoal.h"
#include "MocoGoal/MocoStepLengthAsymmetryGoal.h"
>>>>>>> adc09f77
#include "MocoInverse.h"
#include "MocoParameter.h"
#include "MocoProblem.h"
#include "MocoStudy.h"
#include "MocoTrack.h"
#include "MocoTropterSolver.h"
#include "MocoWeightSet.h"
#include "ModelOperatorsDGF.h"
#include <exception>
#include <iostream>

using namespace OpenSim;

static osimMocoInstantiator instantiator;

OSIMMOCO_API void RegisterTypes_osimMoco() {
    try {
        Object::registerType(MocoFinalTimeGoal());
        Object::registerType(MocoAverageSpeedGoal());
        Object::registerType(MocoWeight());
        Object::registerType(MocoWeightSet());
        Object::registerType(MocoStateTrackingGoal());
        Object::registerType(MocoMarkerTrackingGoal());
        Object::registerType(MocoMarkerFinalGoal());
        Object::registerType(MocoContactTrackingGoal());
        Object::registerType(MocoControlGoal());
        Object::registerType(MocoSumSquaredStateGoal());
        Object::registerType(MocoControlTrackingGoal());
        Object::registerType(MocoInitialActivationGoal());
        Object::registerType(MocoInitialVelocityEquilibriumDGFGoal());
        Object::registerType(MocoInitialForceEquilibriumDGFGoal());
        Object::registerType(MocoJointReactionGoal());
        Object::registerType(MocoOrientationTrackingGoal());
        Object::registerType(MocoTranslationTrackingGoal());
        Object::registerType(MocoAngularVelocityTrackingGoal());
        Object::registerType(MocoAccelerationTrackingGoal());
        Object::registerType(MocoOutputTrackingGoal());
        Object::registerType(MocoPeriodicityGoalPair());
        Object::registerType(MocoPeriodicityGoal());
        Object::registerType(MocoOutputGoal());
<<<<<<< HEAD
        Object::registerType(MocoBaseOfSupportGoal());
=======
        Object::registerType(MocoStepTimeAsymmetryGoal());
        Object::registerType(MocoStepLengthAsymmetryGoal());
>>>>>>> adc09f77
        Object::registerType(MocoBounds());
        Object::registerType(MocoInitialBounds());
        Object::registerType(MocoFinalBounds());
        Object::registerType(MocoVariableInfo());
        Object::registerType(MocoScaleFactor());
        Object::registerType(MocoParameter());
        Object::registerType(MocoPhase());
        Object::registerType(MocoProblem());
        Object::registerType(MocoStudy());

        Object::registerType(MocoInverse());
        Object::registerType(MocoTrack());

        Object::registerType(MocoTropterSolver());

        Object::registerType(MocoControlBoundConstraint());
        Object::registerType(MocoFrameDistanceConstraint());
        Object::registerType(MocoOutputConstraint());

        Object::registerType(MocoCasADiSolver());

        Object::registerType(ModOpReplaceMusclesWithDeGrooteFregly2016());
        Object::registerType(ModOpTendonComplianceDynamicsModeDGF());
        Object::registerType(ModOpIgnorePassiveFiberForcesDGF());
        Object::registerType(ModOpScaleActiveFiberForceCurveWidthDGF());

        Object::registerType(AckermannVanDenBogert2010Force());
        Object::registerType(MeyerFregly2016Force());
        Object::registerType(EspositoMiller2018Force());

        Object::registerType(DiscreteForces());
        Object::registerType(AccelerationMotion());

    } catch (const std::exception& e) {
        std::cerr << "ERROR during osimMoco Object registration:\n"
                  << e.what() << std::endl;
    }
}

osimMocoInstantiator::osimMocoInstantiator() { registerDllClasses(); }

void osimMocoInstantiator::registerDllClasses() { RegisterTypes_osimMoco(); }<|MERGE_RESOLUTION|>--- conflicted
+++ resolved
@@ -44,13 +44,10 @@
 #include "MocoGoal/MocoStateTrackingGoal.h"
 #include "MocoGoal/MocoSumSquaredStateGoal.h"
 #include "MocoGoal/MocoTranslationTrackingGoal.h"
-<<<<<<< HEAD
 #include "MocoGoal/MocoOutputTrackingGoal.h"
 #include "MocoGoal/MocoBaseOfSupportGoal.h"
-=======
 #include "MocoGoal/MocoStepTimeAsymmetryGoal.h"
 #include "MocoGoal/MocoStepLengthAsymmetryGoal.h"
->>>>>>> adc09f77
 #include "MocoInverse.h"
 #include "MocoParameter.h"
 #include "MocoProblem.h"
@@ -91,12 +88,9 @@
         Object::registerType(MocoPeriodicityGoalPair());
         Object::registerType(MocoPeriodicityGoal());
         Object::registerType(MocoOutputGoal());
-<<<<<<< HEAD
         Object::registerType(MocoBaseOfSupportGoal());
-=======
         Object::registerType(MocoStepTimeAsymmetryGoal());
         Object::registerType(MocoStepLengthAsymmetryGoal());
->>>>>>> adc09f77
         Object::registerType(MocoBounds());
         Object::registerType(MocoInitialBounds());
         Object::registerType(MocoFinalBounds());
