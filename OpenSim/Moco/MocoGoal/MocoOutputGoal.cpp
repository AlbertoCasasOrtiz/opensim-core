--- conflicted
+++ resolved
@@ -26,14 +26,8 @@
 
 void MocoOutputBase::constructProperties() {
     constructProperty_output_path("");
-<<<<<<< HEAD
-    constructProperty_divide_by_displacement(false);
-    constructProperty_divide_by_mass(false);
-    constructProperty_exponent(1.0);
-=======
     constructProperty_exponent(1);
     constructProperty_output_index(-1);
->>>>>>> d93fad9f
 }
 
 void MocoOutputBase::initializeOnModelBase() const {
@@ -45,12 +39,6 @@
     const auto& component = getModel().getComponent(componentPath);
     const auto* abstractOutput = &component.getOutput(outputName);
 
-<<<<<<< HEAD
-    if (dynamic_cast<const Output<double>*>(abstractOutput)) {
-        m_data_type = Type_double;
-    } else if (dynamic_cast<const Output<SimTK::Vec3>*>(abstractOutput)) {
-        m_data_type = Type_Vec3;
-=======
     OPENSIM_THROW_IF_FRMOBJ(get_output_index() < -1, Exception,
             "Invalid Output index provided.");
     m_minimizeVectorNorm = (get_output_index() == -1);
@@ -81,23 +69,14 @@
             m_index2 = get_output_index() - 3;
         }
 
->>>>>>> d93fad9f
     } else {
         OPENSIM_THROW_FRMOBJ(Exception,
                 "Data type of specified model output not supported.");
     }
-<<<<<<< HEAD
-
-    m_output.reset(abstractOutput);
-
-    OPENSIM_THROW_IF_FRMOBJ(
-            get_exponent() < 1, Exception, "Exponent must be 1 or greater.");
-=======
     m_output.reset(abstractOutput);
 
     OPENSIM_THROW_IF_FRMOBJ(get_exponent() < 1, Exception,
             "Exponent must be 1 or greater.");
->>>>>>> d93fad9f
     int exponent = get_exponent();
 
     // The pow() function gives slightly different results than x * x. On Mac,
@@ -112,9 +91,6 @@
         };
     }
 
-<<<<<<< HEAD
-    setRequirements(1, 1, m_output->getDependsOnStage());
-=======
     // Set the "depends-on stage", the SimTK::Stage we must realize to
     // in order to calculate values from this output.
     m_dependsOnStage = m_output->getDependsOnStage();
@@ -189,26 +165,11 @@
 void MocoOutputGoal::initializeOnModelImpl(const Model& output) const {
     initializeOnModelBase();
     setRequirements(1, 1, getDependsOnStage());
->>>>>>> d93fad9f
 }
 
 void MocoOutputGoal::calcIntegrandImpl(
         const IntegrandInput& input, double& integrand) const {
-<<<<<<< HEAD
-    getModel().getSystem().realize(input.state, m_output->getDependsOnStage());
-    double value = 0;
-    if (m_data_type == Type_double) {
-        value = static_cast<const Output<double>*>(m_output.get())
-                        ->getValue(input.state);
-    } else if (m_data_type == Type_Vec3) {
-        value = static_cast<const Output<SimTK::Vec3>*>(m_output.get())
-                        ->getValue(input.state).norm();
-    }
-
-    integrand = m_power_function(value);
-=======
     integrand = setValueToExponent(calcOutputValue(input.state));
->>>>>>> d93fad9f
 }
 
 void MocoOutputGoal::calcGoalImpl(
