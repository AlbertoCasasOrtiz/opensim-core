/* -------------------------------------------------------------------------- *
 * OpenSim Moco: MocoCasADiSolver.cpp                                         *
 * -------------------------------------------------------------------------- *
 * Copyright (c) 2017 Stanford University and the Authors                     *
 *                                                                            *
 * Author(s): Christopher Dembia                                              *
 *                                                                            *
 * Licensed under the Apache License, Version 2.0 (the "License"); you may    *
 * not use this file except in compliance with the License. You may obtain a  *
 * copy of the License at http://www.apache.org/licenses/LICENSE-2.0          *
 *                                                                            *
 * Unless required by applicable law or agreed to in writing, software        *
 * distributed under the License is distributed on an "AS IS" BASIS,          *
 * WITHOUT WARRANTIES OR CONDITIONS OF ANY KIND, either express or implied.   *
 * See the License for the specific language governing permissions and        *
 * limitations under the License.                                             *
 * -------------------------------------------------------------------------- */

#include "MocoCasADiSolver.h"

#include <OpenSim/Moco/MocoUtilities.h>

#ifdef OPENSIM_WITH_CASADI
    #include "CasOCSolver.h"
    #include "MocoCasOCProblem.h"
    #include <casadi/casadi.hpp>

    #include <OpenSim/Common/Stopwatch.h>

    using casadi::Callback;
    using casadi::Dict;
    using casadi::DM;
    using casadi::MX;
    using casadi::Slice;
    using casadi::Sparsity;
#endif

using namespace OpenSim;

MocoCasADiSolver::MocoCasADiSolver() { constructProperties(); }

void MocoCasADiSolver::constructProperties() {
    constructProperty_scale_variables_using_bounds(false);
    constructProperty_parameters_require_initsystem(true);
    constructProperty_optim_sparsity_detection("none");
    constructProperty_optim_write_sparsity("");
    constructProperty_optim_finite_difference_scheme("central");
    constructProperty_parallel();
    constructProperty_output_interval(0);

    constructProperty_minimize_implicit_multibody_accelerations(false);
    constructProperty_implicit_multibody_accelerations_weight(1.0);
    constructProperty_minimize_implicit_auxiliary_derivatives(false);
    constructProperty_implicit_auxiliary_derivatives_weight(1.0);
<<<<<<< HEAD
    constructProperty_implicit_auxiliary_derivative_initial_bounds(
            MocoBounds(-1000.0, 1000.0));
    constructProperty_implicit_auxiliary_derivative_final_bounds(
            MocoBounds(-1000.0, 1000.0));
=======

    constructProperty_enforce_path_constraint_midpoints(false);
>>>>>>> d93fad9f
}

bool MocoCasADiSolver::isAvailable() {
#ifdef OPENSIM_WITH_CASADI
    return true;
#else
    return false;
#endif
}

MocoTrajectory MocoCasADiSolver::createGuess(const std::string& type) const {
#ifdef OPENSIM_WITH_CASADI
    OPENSIM_THROW_IF_FRMOBJ(
            type != "bounds" && type != "random" && type != "time-stepping",
            Exception,
            "Unexpected guess type '" + type +
                    "'; supported types are 'bounds', 'random', and "
                    "'time-stepping'.");

    if (type == "time-stepping") { return createGuessTimeStepping(); }

    auto casProblem = createCasOCProblem();
    auto casSolver = createCasOCSolver(*casProblem);

    if (type == "bounds") {
        return convertToMocoTrajectory(
                casSolver->createInitialGuessFromBounds());
    } else if (type == "random") {
        return convertToMocoTrajectory(
                casSolver->createRandomIterateWithinBounds());
    } else {
        OPENSIM_THROW(Exception, "Internal error.");
    }
#else
    OPENSIM_THROW(MocoCasADiSolverNotAvailable);
#endif
}

void MocoCasADiSolver::setGuess(MocoTrajectory guess) {
    // Ensure the guess is compatible with this solver/problem.
    checkGuess(guess);
    clearGuess();
    m_guessFromAPI = std::move(guess);
}
void MocoCasADiSolver::setGuessFile(const std::string& file) {
    clearGuess();
    set_guess_file(file);
}

void MocoCasADiSolver::checkGuess(const MocoTrajectory& guess) const {
    OPENSIM_THROW_IF(get_multibody_dynamics_mode() == "implicit" &&
            guess.hasCoordinateStates() &&
            guess.getDerivativeNames().empty(),
            Exception,
            "'multibody_dynamics_mode' set to 'implicit' and coordinate states "
            "exist in the guess, but no coordinate accelerations were found in "
            "the guess. Consider using "
            "MocoTrajectory::generateAccelerationsFromValues() or "
            "MocoTrajectory::generateAccelerationsFromSpeeds() to construct an "
            "appropriate guess.");
    guess.isCompatible(
            getProblemRep(), get_multibody_dynamics_mode() == "implicit", true);
}

void MocoCasADiSolver::clearGuess() {
    m_guessFromAPI = MocoTrajectory();
    m_guessFromFile = MocoTrajectory();
    set_guess_file("");
    m_guessToUse.reset();
}
const MocoTrajectory& MocoCasADiSolver::getGuess() const {
    if (!m_guessToUse) {
        if (get_guess_file() != "" && m_guessFromFile.empty()) {
            // The API should make it impossible for both guessFromFile and
            // guessFromAPI to be non-empty.
            assert(m_guessFromAPI.empty());
            // No need to load from file again if we've already loaded it.
            MocoTrajectory guessFromFile(get_guess_file());
            checkGuess(guessFromFile);
            m_guessFromFile = guessFromFile;
            m_guessToUse.reset(&m_guessFromFile);
        } else {
            // This will either be a guess specified via the API, or empty to
            // signal that tropter should use the default guess.
            m_guessToUse.reset(&m_guessFromAPI);
        }
    }
    return m_guessToUse.getRef();
}

std::unique_ptr<MocoCasOCProblem> MocoCasADiSolver::createCasOCProblem() const {
#ifdef OPENSIM_WITH_CASADI
    const auto& problemRep = getProblemRep();
    int parallel = 1;
    int parallelEV = getMocoParallelEnvironmentVariable();
    if (getProperty_parallel().size()) {
        parallel = get_parallel();
    } else if (parallelEV != -1) {
        parallel = parallelEV;
    }
    int numThreads;
    if (parallel == 0) {
        numThreads = 1;
    } else if (parallel == 1) {
        numThreads = std::thread::hardware_concurrency();
    } else {
        numThreads = parallel;
    }

    checkPropertyValueIsInSet(
            getProperty_multibody_dynamics_mode(), {"explicit", "implicit"});
    if (problemRep.isPrescribedKinematics()) {
        OPENSIM_THROW_IF(get_multibody_dynamics_mode() != "implicit", Exception,
                "Prescribed kinematics (PositionMotion) requires implicit "
                "dynamics mode.");
    }

    const auto& model = problemRep.getModelBase();
    OPENSIM_THROW_IF(!model.getMatterSubsystem().getUseEulerAngles(
                             model.getWorkingState()),
            Exception, "Quaternions are not supported.");
    return OpenSim::make_unique<MocoCasOCProblem>(*this, problemRep,
            createProblemRepJar(numThreads), get_multibody_dynamics_mode());
#else
    OPENSIM_THROW(MocoCasADiSolverNotAvailable);
#endif
}

std::unique_ptr<CasOC::Solver> MocoCasADiSolver::createCasOCSolver(
        const MocoCasOCProblem& casProblem) const {
#ifdef OPENSIM_WITH_CASADI
    auto casSolver = OpenSim::make_unique<CasOC::Solver>(casProblem);

    // Set solver options.
    // -------------------
    Dict solverOptions;
    checkPropertyValueIsInSet(getProperty_optim_solver(), {"ipopt", "snopt"});
    checkPropertyValueIsInSet(getProperty_transcription_scheme(),
            {"trapezoidal", "hermite-simpson"});
    OPENSIM_THROW_IF(casProblem.getNumKinematicConstraintEquations() != 0 &&
                             get_transcription_scheme() == "trapezoidal",
            OpenSim::Exception,
            "Kinematic constraints not supported with "
            "trapezoidal transcription.");
    // Enforcing constraint derivatives is only supported when Hermite-Simpson
    // is set as the transcription scheme.
    if (casProblem.getNumKinematicConstraintEquations() != 0) {
        OPENSIM_THROW_IF(get_transcription_scheme() != "hermite-simpson" &&
                                 get_enforce_constraint_derivatives(),
                Exception,
                "If enforcing derivatives of model kinematic "
                "constraints, then the property 'transcription_scheme' "
                "must be set to 'hermite-simpson'. "
                "Currently, it is set to '{}'.",
                get_transcription_scheme());
    }

    checkPropertyValueIsInRangeOrSet(getProperty_num_mesh_intervals(), 0,
            std::numeric_limits<int>::max(), {});

    if (getProperty_mesh().size() > 0) {

        OPENSIM_THROW_IF_FRMOBJ((get_mesh(0) != 0), Exception,
                "Invalid custom mesh; first mesh "
                "point must be zero.");

        for (int i = 1; i < (int)this->getProperty_mesh().size(); ++i) {

            OPENSIM_THROW_IF_FRMOBJ((get_mesh(i) <= get_mesh(i - 1)), Exception,
                    "Invalid custom mesh; mesh "
                    "points must be strictly increasing.");
        }

        OPENSIM_THROW_IF_FRMOBJ((get_mesh(getProperty_mesh().size() - 1) != 1),
                Exception,
                "Invalid custom mesh; last mesh "
                "point must be one.");
    }

    checkPropertyValueIsInRangeOrSet(getProperty_optim_max_iterations(), 0,
            std::numeric_limits<int>::max(), {-1});
    checkPropertyValueIsInRangeOrSet(getProperty_optim_convergence_tolerance(),
            0.0, SimTK::NTraits<double>::getInfinity(), {-1.0});
    checkPropertyValueIsInRangeOrSet(getProperty_optim_constraint_tolerance(),
            0.0, SimTK::NTraits<double>::getInfinity(), {-1.0});
    checkPropertyValueIsInSet(getProperty_verbosity(), {0, 1, 2});
    if (get_optim_solver() == "ipopt") {
        solverOptions["print_user_options"] = "yes";
        if (get_verbosity() < 2) {
            solverOptions["print_level"] = 0;
        } else if (get_optim_ipopt_print_level() != -1) {
            solverOptions["print_level"] = get_optim_ipopt_print_level();
        }
        solverOptions["hessian_approximation"] =
                get_optim_hessian_approximation();

        if (get_optim_max_iterations() != -1)
            solverOptions["max_iter"] = get_optim_max_iterations();

        if (get_optim_convergence_tolerance() != -1) {
            const auto& tol = get_optim_convergence_tolerance();
            // This is based on what Simbody does.
            solverOptions["tol"] = tol;
            solverOptions["dual_inf_tol"] = tol;
            solverOptions["compl_inf_tol"] = tol;
            solverOptions["acceptable_tol"] = tol;
            solverOptions["acceptable_dual_inf_tol"] = tol;
            solverOptions["acceptable_compl_inf_tol"] = tol;
        }
        if (get_optim_constraint_tolerance() != -1) {
            const auto& tol = get_optim_constraint_tolerance();
            solverOptions["constr_viol_tol"] = tol;
            solverOptions["acceptable_constr_viol_tol"] = tol;
        }
    }

    checkPropertyValueIsInSet(getProperty_optim_sparsity_detection(),
            {"none", "random", "initial-guess"});
    casSolver->setSparsityDetection(get_optim_sparsity_detection());
    casSolver->setSparsityDetectionRandomCount(3);

    casSolver->setWriteSparsity(get_optim_write_sparsity());

    checkPropertyValueIsInSet(getProperty_optim_finite_difference_scheme(),
            {"central", "forward", "backward"});
    casSolver->setFiniteDifferenceScheme(get_optim_finite_difference_scheme());

    casSolver->setCallbackInterval(get_output_interval());

    Dict pluginOptions;
    pluginOptions["verbose_init"] = true;

    if (getProperty_mesh().empty()) {
        casSolver->setNumMeshIntervals(get_num_mesh_intervals());
    } else {
        std::vector<double> mesh;
        for (int i = 0; i < getProperty_mesh().size(); ++i) {
            mesh.push_back(get_mesh(i));
        }
        casSolver->setMesh(mesh);
    }
    casSolver->setTranscriptionScheme(get_transcription_scheme());
    casSolver->setScaleVariablesUsingBounds(get_scale_variables_using_bounds());
    casSolver->setMinimizeLagrangeMultipliers(
            get_minimize_lagrange_multipliers());
    casSolver->setLagrangeMultiplierWeight(get_lagrange_multiplier_weight());

    casSolver->setImplicitMultibodyAccelerationBounds(
            convertBounds(get_implicit_multibody_acceleration_bounds()));
    casSolver->setMinimizeImplicitMultibodyAccelerations(
            get_minimize_implicit_multibody_accelerations());
    OPENSIM_THROW_IF(get_implicit_multibody_accelerations_weight() < 0,
            Exception,
            "Property implicit_multibody_accelerations_weight must be "
            "non-negative, but it is set to {}.",
            get_implicit_multibody_accelerations_weight());
    casSolver->setImplicitMultibodyAccelerationsWeight(
            get_implicit_multibody_accelerations_weight());

    casSolver->setImplicitAuxiliaryDerivativeBounds(
            convertBounds(get_implicit_auxiliary_derivative_bounds()));
    casSolver->setImplicitAuxiliaryDerivativeInitialBounds(
            convertBounds(get_implicit_auxiliary_derivative_initial_bounds()));
    casSolver->setImplicitAuxiliaryDerivativeFinalBounds(
            convertBounds(get_implicit_auxiliary_derivative_final_bounds()));
    casSolver->setMinimizeImplicitAuxiliaryDerivatives(
            get_minimize_implicit_auxiliary_derivatives());
    OPENSIM_THROW_IF(get_implicit_auxiliary_derivatives_weight() < 0, Exception,
            "Property implicit_auxiliary_derivatives_weight must be "
            "non-negative, but it is set to {}.",
            get_implicit_auxiliary_derivatives_weight());
    casSolver->setImplicitAuxiliaryDerivativesWeight(
            get_implicit_auxiliary_derivatives_weight());

    casSolver->setOptimSolver(get_optim_solver());
    casSolver->setInterpolateControlMidpoints(
            get_interpolate_control_midpoints());
    casSolver->setEnforcePathConstraintMidpoints(
            get_enforce_path_constraint_midpoints());
    if (casProblem.getJarSize() > 1) {
        casSolver->setParallelism("thread", casProblem.getJarSize());
    }
    casSolver->setPluginOptions(pluginOptions);
    casSolver->setSolverOptions(solverOptions);
    return casSolver;
#else
    OPENSIM_THROW(MocoCasADiSolverNotAvailable);
#endif
}

MocoSolution MocoCasADiSolver::solveImpl() const {
#ifdef OPENSIM_WITH_CASADI
    const Stopwatch stopwatch;

    if (get_verbosity()) {
        log_info(std::string(72, '='));
        log_info("MocoCasADiSolver starting.");
        log_info(getFormattedDateTime(false, "%c"));
        log_info(std::string(72, '-'));
        getProblemRep().printDescription();
    }
    auto casProblem = createCasOCProblem();
    auto casSolver = createCasOCSolver(*casProblem);
    if (get_verbosity()) {
        log_info("Number of threads: {}", casProblem->getJarSize());
    }

    MocoTrajectory guess = getGuess();
    CasOC::Iterate casGuess;
    if (guess.empty()) {
        casGuess = casSolver->createInitialGuessFromBounds();
    } else {
        casGuess = convertToCasOCIterate(guess);
    }

    // Temporarily disable printing of negative muscle force warnings so the
    // log isn't flooded while computing finite differences.
    Logger::Level origLoggerLevel = Logger::getLevel();
    Logger::setLevel(Logger::Level::Warn);
    CasOC::Solution casSolution;
    //try {
    casSolution = casSolver->solve(casGuess);
    //} catch (...) {
    //    OpenSim::Logger::setLevel(origLoggerLevel);
    //}
    OpenSim::Logger::setLevel(origLoggerLevel);

    MocoSolution mocoSolution =
            convertToMocoTrajectory<MocoSolution>(casSolution);

    // If enforcing model constraints and not minimizing Lagrange multipliers,
    // check the rank of the constraint Jacobian and if rank-deficient, print
    // recommendation to the user to enable Lagrange multiplier minimization.
    if (getProblemRep().getNumKinematicConstraintEquations() &&
            !get_enforce_constraint_derivatives() &&
            !get_minimize_lagrange_multipliers()) {
        const auto& model = getProblemRep().getModelBase();
        const auto& matter = model.getMatterSubsystem();
        TimeSeriesTable states = mocoSolution.exportToStatesTable();
        // TODO update when we support multiple phases.
        auto statesTraj =
                StatesTrajectory::createFromStatesTable(model, states);
        SimTK::Matrix G;
        SimTK::FactorQTZ G_qtz;
        bool isJacobianFullRank = true;
        int rank;
        for (const auto& s : statesTraj) {
            // Jacobian is at most velocity-dependent.
            model.realizeVelocity(s);
            matter.calcG(s, G);
            G_qtz.factor<double>(G);
            if (G_qtz.getRank() < G.nrow()) {
                isJacobianFullRank = false;
                rank = G_qtz.getRank();
                break;
            }
        }

        if (!isJacobianFullRank) {
            const std::string dashes(52, '-');
            log_warn(dashes);
            log_warn("Rank-deficient constraint Jacobian detected.");
            log_warn(dashes);
            log_warn("The model constraint Jacobian has {} row(s) but is only "
                     "rank {}. ", G.nrow(), rank);
            log_warn("Try removing redundant constraints from the model or "
                     "enable");
            log_warn("minimization of Lagrange multipliers by utilizing the "
                     "solver ");
            log_warn("properties 'minimize_lagrange_multipliers' and");
            log_warn("'lagrange_multiplier_weight'.");
            log_warn(dashes);
        }
    }

    const long long elapsed = stopwatch.getElapsedTimeInNs();
    setSolutionStats(mocoSolution, casSolution.stats.at("success"),
            casSolution.objective, casSolution.stats.at("return_status"),
            casSolution.stats.at("iter_count"), SimTK::nsToSec(elapsed),
            casSolution.objective_breakdown);

    if (get_verbosity()) {
        log_info(std::string(72, '-'));
        log_info("Elapsed real time: {}.", stopwatch.formatNs(elapsed));
        log_info(getFormattedDateTime(false, "%c"));
        if (mocoSolution) {
            log_info("MocoCasADiSolver succeeded!");
        } else {
            log_warn("MocoCasADiSolver did NOT succeed:");
            log_warn("  {}", mocoSolution.getStatus());
        }
        log_info(std::string(72, '='));
    }
    return mocoSolution;
#else
    OPENSIM_THROW(MocoCasADiSolverNotAvailable);
#endif
}<|MERGE_RESOLUTION|>--- conflicted
+++ resolved
@@ -52,15 +52,12 @@
     constructProperty_implicit_multibody_accelerations_weight(1.0);
     constructProperty_minimize_implicit_auxiliary_derivatives(false);
     constructProperty_implicit_auxiliary_derivatives_weight(1.0);
-<<<<<<< HEAD
     constructProperty_implicit_auxiliary_derivative_initial_bounds(
             MocoBounds(-1000.0, 1000.0));
     constructProperty_implicit_auxiliary_derivative_final_bounds(
             MocoBounds(-1000.0, 1000.0));
-=======
 
     constructProperty_enforce_path_constraint_midpoints(false);
->>>>>>> d93fad9f
 }
 
 bool MocoCasADiSolver::isAvailable() {
