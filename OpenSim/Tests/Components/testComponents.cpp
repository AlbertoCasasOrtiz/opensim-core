/* -------------------------------------------------------------------------- *
 *                    OpenSim:  testComponents.cpp                            *
 * -------------------------------------------------------------------------- *
 * The OpenSim API is a toolkit for musculoskeletal modeling and simulation.  *
 * See http://opensim.stanford.edu and the NOTICE file for more information.  *
 * OpenSim is developed at Stanford University and supported by the US        *
 * National Institutes of Health (U54 GM072970, R24 HD065690) and by DARPA    *
 * through the Warrior Web program.                                           *
 *                                                                            *
 * Copyright (c) 2005-2014 Stanford University and the Authors                *
 * Author(s): Chris Dembia, Ajay Seth                                         *
 *                                                                            *
 * Licensed under the Apache License, Version 2.0 (the "License"); you may    *
 * not use this file except in compliance with the License. You may obtain a  *
 * copy of the License at http://www.apache.org/licenses/LICENSE-2.0.         *
 *                                                                            *
 * Unless required by applicable law or agreed to in writing, software        *
 * distributed under the License is distributed on an "AS IS" BASIS,          *
 * WITHOUT WARRANTIES OR CONDITIONS OF ANY KIND, either express or implied.   *
 * See the License for the specific language governing permissions and        *
 * limitations under the License.                                             *
 * -------------------------------------------------------------------------- */

#include <stdint.h>
#include <OpenSim/OpenSim.h>
#include <OpenSim/Auxiliary/auxiliaryTestFunctions.h>
#include <OpenSim/Auxiliary/getRSS.h>

using namespace OpenSim;
using namespace std;

static Model dummyModel;
const double acceptableMemoryLeakPercent = 1.0;
const bool reportAllMemoryLeaks = true;

void testComponent(const Component& instanceToTest);
void testCloning(Component* instance);
void testSerialization(Component* instance);

void addObjectAsComponentToModel(Object* instance, Model& model);

int main()
{
    SimTK::Array_<std::string> failures;

    // get all registered Components
    SimTK::Array_<Component*> availableComponents;

    // starting with type Frame
    ArrayPtrs<Frame> availableFrames;
    Object::getRegisteredObjectsOfGivenType(availableFrames);
    for (int i = 0; i < availableFrames.size(); ++i) {
        availableComponents.push_back(availableFrames[i]);
    }

    // next with type Geometry
    ArrayPtrs<Geometry> availableGeometry;
    Object::getRegisteredObjectsOfGivenType(availableGeometry);
    for (int i = 0; i < availableGeometry.size(); ++i) {
        availableComponents.push_back(availableGeometry[i]);
    }

    // next with type Point
    ArrayPtrs<Point> availablePoints;
    Object::getRegisteredObjectsOfGivenType(availablePoints);
    for (int i = 0; i < availablePoints.size(); ++i) {
        availableComponents.push_back(availablePoints[i]);
    }

    // then type Joint
    ArrayPtrs<Joint> availableJoints;
    Object::getRegisteredObjectsOfGivenType(availableJoints);
    for (int i = 0; i < availableJoints.size(); ++i) {
        availableComponents.push_back(availableJoints[i]);
    }

    // then type TwoFrameLinker<Constraint>
    ArrayPtrs<TwoFrameLinker<Constraint, PhysicalFrame> > availableLink2Constraints;
    Object::getRegisteredObjectsOfGivenType(availableLink2Constraints);
    for (int i = 0; i < availableLink2Constraints.size(); ++i) {
        availableComponents.push_back(availableLink2Constraints[i]);
    }

    // then type TwoFrameLinker<Force> which are all the BushingForces
    ArrayPtrs<TwoFrameLinker<Force, PhysicalFrame> > availableBushingForces;
    Object::getRegisteredObjectsOfGivenType(availableBushingForces);
    for (int i = 0; i < availableBushingForces.size(); ++i) {
        availableComponents.push_back(availableBushingForces[i]);
    }

    // Test PrescribedForce
    std::unique_ptr<PrescribedForce> f(new PrescribedForce());
    availableComponents.push_back(f.get());
    // continue with other Constraints, Forces, Actuators, ...
    //Examples of updated forces that pass
    ArrayPtrs<PointToPointSpring> availablePointToPointSpring;
    Object::getRegisteredObjectsOfGivenType(availablePointToPointSpring);
    availableComponents.push_back(availablePointToPointSpring[0]);

    /** //Uncomment when dependencies of CoordinateCouplerConstraints are 
    // specified as Connectors 
    ArrayPtrs<Constraint> availableConstraints;
    Object::getRegisteredObjectsOfGivenType(availableConstraints);
    for (int i = 0; i < availableConstraints.size(); ++i) {
        availableComponents.push_back(availableConstraints[i]);
    }
    */

    for (unsigned int i = 0; i < availableComponents.size(); i++) {
        try {
            testComponent(*availableComponents[i]);
        }
        catch (const std::exception& e) {
            cout << "*******************************************************\n";
            cout<< "FAILURE: " << availableComponents[i]->getConcreteClassName() << endl;
            cout<< e.what() << endl;
            failures.push_back(availableComponents[i]->getConcreteClassName());
        }
    }
    
    if (!failures.empty()) {
        cout << "*******************************************************\n";
        cout << "Done, with failure(s): " << failures << endl;
        cout << failures.size() << "/" << availableComponents.size() 
            << " components failed test." << endl;
        cout << 100 * (availableComponents.size() - failures.size()) / availableComponents.size()
            << "% components passed." << endl;
        cout << "*******************************************************\n" << endl;
        return 1;
    }
    cout << "\ntestComponents PASSED. " << availableComponents.size() 
        << " components were tested." << endl;
}


//template <typename T>
void testComponent(const Component& instanceToTest)
{
    // Empty model used to serve as the aggregate Component
    Model model;
    model.setName("TheModel");

    // Make a copy so that we can modify the instance.
    Component* instance = instanceToTest.clone();
    const string& className = instance->getConcreteClassName();

    cout << "\n**********************************************************\n";
    cout << "* Testing " << className << endl;
    cout << "**********************************************************" << endl;

    // 1. Set properties to random values.
    // -----------------------------------
    cout << "Randomizing the component's properties." << endl;
    randomize(instance);

    // 2. Ensure that cloning produces an exact copy.
    // ----------------------------------------------
    // This will find missing calls to copyProperty_<name>().
    testCloning(instance);

    // 3. Serialize and de-serialize.
    // ------------------------------
    // This will find issues with de/serialization.
    cout << "Serializing and deserializing component." << endl;
    testSerialization(instance);

    const size_t instanceSize = getCurrentRSS();

    // 4. Verify Components structural attributes

    // -------------------------------------------------------------------
    cout << "Set up aggregate component." << endl;
    // 5. Add this component to an aggregate component.
    // ------------------------------------------------
    addObjectAsComponentToModel(instance, model);


    // 6. Connect up the aggregate; check that connections are correct.
    // ----------------------------------------------------------------
    // First make sure Connectors are satisfied.
    Component* sub = instance;
    auto comps = instance->getComponentList<Component>();
    ComponentList<Component>::const_iterator it = comps.begin();

    while(sub) {
        int nc = sub->getNumConnectors();
        for (int i = 0; i < nc; ++i){
            AbstractConnector& connector = sub->updConnector(i);
            string dependencyTypeName = connector.getConnecteeTypeName();
            cout << "Connector '" << connector.getName() <<
                "' has dependency on: " << dependencyTypeName << endl;

            // Dependency on a Coordinate needs special treatment.
            // A Coordinate is defined by a Joint and cannot stand on its own.
            // Here we see if there is a Coordinate already in the model, 
            // otherwise we add a Body and Joint so we can connect to its
            // Coordinate.
            if (dynamic_cast<Connector<Coordinate> *>(&connector)) {
                while (!connector.isConnected()) {
                    // Dependency on a coordinate, check if there is one in the model already
                    auto coordinates = model.getComponentList<Coordinate>();
                    if(coordinates.begin() != coordinates.end()) {
                        connector.connect(*coordinates.begin());
                        break;
                    }
                    // no luck finding a Coordinate already in the Model
                    Body* body = new Body();
                    randomize(body);
                    model.addBody(body);
                    model.addJoint(new PinJoint("pin", model.getGround(), *body));
                }
                continue;
            }

            Object* dependency =
                Object::newInstanceOfType(dependencyTypeName);

            if (dependency == nullptr){
                // Get a concrete instance of a PhysicalFrame, which is a Body
                if (dependencyTypeName == "PhysicalFrame"){
                    dependency = Object::newInstanceOfType("Body");
                }
            }

            if (dependency) {
                //give it some random values including a name
                randomize(dependency);
                connector.setConnecteeName(dependency->getName());

                // add the dependency 
                addObjectAsComponentToModel(dependency, model);
            }
        }
        const Component& next = *it;
        //Now keep checking the subcomponents
        sub = const_cast<Component *>(&next);
        it++;
    }

    // This method calls connect().
    cout << "Call Model::setup()." << endl;
    try{
        model.setup();
    }
    catch (const std::exception &x) {
        cout << "testComponents::" << className << " unable to connect to model:" << endl;
        cout << " '" << x.what() << "'" <<endl;
        cout << "Error is likely due to " << className;
        cout << " having structural dependencies that are not specified as Connectors.";
        cout << endl;
    }


    // 7. Build the system.
    // --------------------
    SimTK::State initState;
    try{
        initState = model.initSystem();
    }
    catch (const std::exception &x) {
        cout << "testComponents::" << className << " unable to initialize the system:" << endl;
        cout << " '" << x.what() << "'" << endl;
        cout << "Skipping ... " << endl;
    }

    // Outputs.
    // --------
<<<<<<< HEAD
    cout << "Invoking Output's." << endl;
    for (const auto& entry : instance->getOutputs()) {
        const std::string thisName = entry.first;
        const AbstractOutput* thisOutput = entry.second.get();
=======
    cout << "Invoking Outputs." << endl;
    for (auto it = instance->getOutputsBegin();
            it != instance->getOutputsEnd(); ++it)
    {
        const std::string thisName = it->first;
        const AbstractOutput* thisOutput = it->second.get();
>>>>>>> 928a8ba1

        cout << "Testing Output " << thisName << ", dependent on " <<
            thisOutput->getDependsOnStage().getName() << endl;

        // Start fresh.
        SimTK::State state(initState);

        // 8. Check that each output throws an exception if we're below its
        // dependsOnStage. Model::initSystem() gives us a state that is already
        // realized to Model.
        if (thisOutput->getDependsOnStage() > SimTK::Stage::Model)
        {
            model.getSystem().realize(state,
                    thisOutput->getDependsOnStage().prev());
            ASSERT_THROW(SimTK::Exception::StageTooLow,
                    thisOutput->getValueAsString(state);
            );
        }

        // 9. Now realize to the dependsOnStage.
        // Doesn't matter what the value is; just want to make sure the output
        // is wired.
        model.getSystem().realize(state, thisOutput->getDependsOnStage());
        cout << "Component " << className <<", output " <<thisName << ": " <<
            thisOutput->getValueAsString(state) << endl;
    }

    // 10. Test for memory leaks by copying and deleting.
    // --------------------------------------------------
    cout << "Testing for memory leaks from copying." << endl;
    {
        unsigned int nCopies = 100;
        const size_t initMemory = getCurrentRSS();

        for (unsigned int ileak = 0; ileak < nCopies; ++ileak)
        {
            Component* copy = instance->clone();
            delete copy;
        }

        // Catch a possible decrease in the memory footprint, which will cause
        // size_t (unsigned int) to wrap through zero.
        const size_t increaseInMemory = getCurrentRSS() > initMemory ?
                                        getCurrentRSS() - initMemory : 0;
        const long double leakPercent = (100.0*increaseInMemory/instanceSize)
                                        /nCopies;

        stringstream msg;
        msg << className << ".clone() increased memory use by "
            << setprecision(3) << leakPercent << "%";

        ASSERT(leakPercent < acceptableMemoryLeakPercent, __FILE__, __LINE__,
            msg.str() + "exceeds acceptable tolerance (" + 
            to_string(acceptableMemoryLeakPercent) + ").\n Instance size: " +
            to_string(instanceSize / 1024) + "KB increased by " +
            to_string(increaseInMemory / 1024) + "KB over " + to_string(nCopies) +
            " iterations = " + to_string(leakPercent) + "%.\n"); // << endl;

        if (reportAllMemoryLeaks && increaseInMemory>0)
            cout << msg.str()  << endl;
    }

    // 11. Test that repeated calls to initSystem do not change test results,
    // and that memory does not leak.
    // ------------------------------------------------------------------------
    cout << "Testing for memory leaks from initSystem." << endl;
    {
        unsigned int nLoops = 100;
        SimTK::State& finalInitState(initState);
        const size_t initMemory = getCurrentRSS();

        for (unsigned int ileak = 0; ileak < nLoops; ++ileak)
        {
            finalInitState = model.initSystem();
        }
        const size_t increaseInMemory = getCurrentRSS() - initMemory;
        const long double leakPercent = (100.0*increaseInMemory/instanceSize)/nLoops;

        ASSERT_EQUAL(0.0,
                (finalInitState.getY() - initState.getY()).norm(),
                1e-7, __FILE__, __LINE__, "testComponents: " + 
                instanceToTest.getConcreteClassName() + " initial state " +
                "differs after repeated calls to initSystem().");

        stringstream msg;
        msg << className << ".initSystem() increased memory use by "
            << setprecision(3) << leakPercent << "%.";

        ASSERT(leakPercent < acceptableMemoryLeakPercent, __FILE__, __LINE__,
            msg.str() + "\nExceeds acceptable tolerance of " +
            to_string(acceptableMemoryLeakPercent) + "%.\n Instance size: " +
            to_string(instanceSize / 1024) + "KB increased by " +
            to_string(increaseInMemory / 1024) + "KB over " + to_string(nLoops) +
            " iterations = " + to_string(leakPercent) + "%.\n"); // << endl;

        if (reportAllMemoryLeaks && increaseInMemory>0)
            cout << msg.str() << endl;
    }
}

void testComponentEquivalence(const Component* a, const Component* b) 
{
    const string& className = a->getConcreteClassName();

    bool same = *a == *b;
    ASSERT(same, __FILE__, __LINE__,
        className + " components are not equivalent in properties.");

    int nc_a = a->getNumConnectors();
    int nc_b = b->getNumConnectors();
    cout << className << " getNumConnectors: " << nc_a << endl;
    ASSERT(nc_a==nc_b, __FILE__, __LINE__, 
        className + "components differ in number of connectors.");

    int nin_a = a->getNumInputs();
    int nin_b = b->getNumInputs();
    cout << className << " getNumInputs: " << nin_a << endl;
    ASSERT(nin_a == nin_b, __FILE__, __LINE__,
        className + " components differ in number of inputs.");

    int nout_a = a->getNumOutputs();
    int nout_b = b->getNumOutputs();
    cout << className << " getNumOutputs: " << nout_a << endl;
    ASSERT(nout_a == nout_b, __FILE__, __LINE__, 
        className + " components differ in number of outputs.");

    auto aSubsList = a->getComponentList<Component>();
    auto bSubsList = b->getComponentList<Component>();
    auto iter_a = aSubsList.begin();
    auto iter_b = bSubsList.begin();

    //Subcomponents must be equivalent too!
    while (iter_a != aSubsList.end() && iter_b != aSubsList.end()) {
        const Component& asub = *iter_a;
        const Component& bsub = *iter_b;
        testComponentEquivalence(&asub, &bsub);
        ++iter_a;
        ++iter_b;
    }
}

void testCloning(Component* instance)
{
    cout << "Cloning the component." << endl;
    Component* copyInstance = instance->clone();
    if (!(*copyInstance == *instance))
    {
        cout << "XML serialization for the first instance:" << endl;
        cout << instance->dump() << endl;
        cout << "XML serialization for the clone:" << endl;
        cout << copyInstance->dump() << endl;
        const string& className = instance->getConcreteClassName();
        throw Exception(
            "testComponents: for " + className +
            ", clone() did not produce an identical object.",
            __FILE__, __LINE__);
    }

    instance->finalizeFromProperties();
    copyInstance->finalizeFromProperties();

    testComponentEquivalence(instance, copyInstance);
    delete copyInstance;
}

void testSerialization(Component* instance)
{
    const string& className = instance->getConcreteClassName();
    string serializationFilename =
        "testing_serialization_" + className + ".xml";
    instance->print(serializationFilename);

    Object* deserializedInstance =
        static_cast<Object*>(Object::makeObjectFromFile(serializationFilename));

    if (!(*deserializedInstance == *instance))
    {
        cout << "XML for serialized instance:" << endl;
        cout << instance->dump() << endl;
        cout << "XML for serialization of deserialized instance:" << endl;
        cout << deserializedInstance->dump() << endl;
        throw Exception(
            "testComponents: for " + className +
            ", deserialization did not produce an identical object.",
            __FILE__, __LINE__);
    }

    Component* deserializedComp = dynamic_cast<Component *>(deserializedInstance);

    testComponentEquivalence(instance, deserializedComp);
    delete deserializedInstance;
}

void addObjectAsComponentToModel(Object* instance, Model& model)
{
    const string& className = instance->getConcreteClassName();
    cout << "Adding " << className << " to the model." << endl;

    try{
        if (Object::isObjectTypeDerivedFrom< Analysis >(className))
            model.addAnalysis(dynamic_cast<Analysis*>(instance));
        else if (Object::isObjectTypeDerivedFrom< Body >(className))
            model.addBody(dynamic_cast<Body*>(instance));
        else if (Object::isObjectTypeDerivedFrom< Constraint >(className))
            model.addConstraint(dynamic_cast<Constraint*>(instance));
        else if (Object::isObjectTypeDerivedFrom< ContactGeometry >(className))
            model.addContactGeometry(dynamic_cast<ContactGeometry*>(instance));
        else if (Object::isObjectTypeDerivedFrom< Controller >(className))
            model.addController(dynamic_cast<Controller*>(instance));
        else if (Object::isObjectTypeDerivedFrom< Force >(className))
            model.addForce(dynamic_cast<Force*>(instance));
        else if (Object::isObjectTypeDerivedFrom< Probe >(className))
            model.addProbe(dynamic_cast<Probe*>(instance));
        else if (Object::isObjectTypeDerivedFrom< Joint >(className))
            model.addJoint(dynamic_cast<Joint*>(instance));
        else if (Object::isObjectTypeDerivedFrom< Frame >(className))
            model.addFrame(dynamic_cast<Frame*>(instance));
        else if (Object::isObjectTypeDerivedFrom< ModelComponent >(className))
            model.addModelComponent(dynamic_cast<ModelComponent*>(instance));
        else
        {
            throw Exception(className + " is not a ModelComponent.",
                __FILE__, __LINE__);
        }
    }
    // It is more than likely that connect() will fail, but the subcomponents tree
    // will be traversable, so we can continue to resolve dependencies by visiting
    // subcomponents' connectors
    catch (const std::exception& e) {
        cout << "testComponents: Model unable to connect after adding ";
        cout << instance->getName() << endl;
        cout << "ERROR: " << e.what() << "'" << endl;
        cout << "Possible that dependency was not added yet. Continuing...." << endl;
    }
}<|MERGE_RESOLUTION|>--- conflicted
+++ resolved
@@ -265,19 +265,10 @@
 
     // Outputs.
     // --------
-<<<<<<< HEAD
     cout << "Invoking Output's." << endl;
     for (const auto& entry : instance->getOutputs()) {
         const std::string thisName = entry.first;
         const AbstractOutput* thisOutput = entry.second.get();
-=======
-    cout << "Invoking Outputs." << endl;
-    for (auto it = instance->getOutputsBegin();
-            it != instance->getOutputsEnd(); ++it)
-    {
-        const std::string thisName = it->first;
-        const AbstractOutput* thisOutput = it->second.get();
->>>>>>> 928a8ba1
 
         cout << "Testing Output " << thisName << ", dependent on " <<
             thisOutput->getDependsOnStage().getName() << endl;
