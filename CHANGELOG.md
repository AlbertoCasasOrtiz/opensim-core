This document lists the changes to `opensim-core` that are
introduced with each new version, starting with version 4.0. When possible, we provide the
GitHub issues or pull requests that
are related to the items below. If there is no issue or pull
request related to the change, then we may provide the commit.

This is not a comprehensive list of changes but rather a hand-curated collection of the more notable ones. For a comprehensive history, see the [OpenSim Core GitHub repo](https://github.com/opensim-org/opensim-core).


v4.2
====
- Add the ActivationCoordinateActuator component, which is a CoordinateActuator with simple activation dynamics (PR #2699).
- Easily convert Matlab matrices and Python NumPy arrays to and from OpenSim Vectors and Matrices. See Matlab example matrixConversions.m and Python example numpy_conversions.py.
- Users have more control over which messages are logged. Messages are now logged to opensim.log instead of out.log and err.log. Users can control logging levels via `Logger::setLevel()`.
- Fix a segfault that occurs when using OpenSim's Python Package with Anaconda's Python on a Mac.
- Expose PropertyHelper class to python bindings to allow editing of objects using the properties interface (useful for editing objects defined in plugins) in python (consistent with Java/Matlab).
- Whitespace is trimmed when reading table metadata for STO, MOT, and CSV files.
- Introduce utilities for creating SimTK::Vectors, linear interpolation, updating table column labels from v3.3 to v4.0 syntax, solving for a function's root using bisection (OpenSim/Common/CommonUtilities.h) ([PR #2808](https://github.com/opensim-org/opensim-core/pull/2808)).
- Introduce utilities for querying, filtering, and resampling TimeSeriesTables (OpenSim/Common/TableUtilities.h) ([PR #2808](https://github.com/opensim-org/opensim-core/pull/2808)).
- StatesTrajectories can now be created from a TimeSeriesTable of states.
- Minor performance improvements (5-10 %) for controller-heavy models (PR #2806)
- `Controller::isEnabled` will now only return whether the particular controller is enabled
  - Previously, it would return `false` if its parent `Model`'s `Model::getAllControllersEnabled` returned `false`
  - The previous behavior would mean that `Controller::setEnabled(true); return Controller::isEnabled();` could return `false`
- When building from source, CMake now outputs more detailed information about dependencies.
- The new Matlab examplePointMass.m shows how to build and simulate a point-mass model.
- Fix OpenSense calibration algorithm to handle models facing an arbitrary direction. The calibration algorithm now aligns one axis of the provided Orientation Sensor data with the x-axis of the base segment (e.g. pelvis) of the model in default pose.
- For PrescribedController, the controls_file column labels can now be absolute paths to actuators (previously, the column labels were required to be actuator names).
- Fixed a critical bug in Induced Accelerations Analysis which prevents analysis to run when external forces are present ([PR #2847](https://github.com/opensim-org/opensim-core/pull/2808)).
<<<<<<< HEAD
- For PrescribedController, the controls_file column labels can now be absolute paths to actuators (previously, the column labels were required to be actuator names).
- CMCTool now supports the setSolveForEquilibrium() method inherited by AbstractTool, which allows users to disable a call to Model::equilibrateMuscles() when running CMC. This setting is true by default, so the default behavior remains the same.
- The Matlab utility osimTableToStruct() now handles column labels that start with a non-letter character by prepending 'a_' instead of 'unlabeled'.
=======
- Removed `Path` abstract base class (PR #2844)
  - Unused by OpenSim and related projects
- Improved the performance of `ComponentPath` (PR #2844)
  - This improves the performance of component-heavy models by ~5-10 %
  - The behavior and interface of `ComponentPath` should remain the same
- The new Matlab CustomStaticOptimization.m guides the user to build their own custom static optimization code. 
- Dropped support for separate Kinematics for application of External Loads. ([PR #2770] (https://github.com/opensim-org/opensim-core/pull/2770)). 
- Refactored InverseKinematicsSolver to allow for adding (live) Orientation data to track, introduced BufferedOrientationsReference to queue data (PR #2855)
- `opensim.log` will only be created/opened when the first message is logged to it (PR #2880):
  - Previously, `opensim.log` would always be created, even if nothing was logged
- Added a CMake option, `OPENSIM_DISABLE_LOG_FILE` (PR #2880):
  - When set, disables `opensim.log` from being used by the logger by default when the first message is written to the log
  - Log messages are still written to the standard output/error streams
  - Previously, `opensim.log` would always be created - even if nothing was written to it (fixed above)
  - Setting `OPENSIM_DISABLE_LOG_FILE` only disables the automatic creation of `opensim.log`. File logging can still be manually be enabled by calling `Logger::addFileSink()`
  - This flag is `OFF` by default. So standard builds will still observe the existing behavior (`opensim.log` is created).
>>>>>>> 711a6f17

v4.1
====
- Added `OrientationsReference` as the frame orientation analog to the location of experimental markers. Enables experimentally measured orientations from wearable sensors (e.g. from IMUs) to be tracked by reference frames in the model. A correspondence between the experimental (IMU frame) orientation column label and that of the virtual frame on the `Model` is expected. The `InverseKinematicsSolver` was extended to simultaneously track the `OrientationsReference` if provided. (PR #2412)
- Removed the undocumented `bool dumpName` argument from `Object::dump()` and made the method `const` so it can be safely called on `const` objects. (PR #2412)
- `MarkersReference` convenience constructors were updated to take a const reference to a `MarkerWeightSet` as its second argument. If a `Set` is not empty, then only the markers listed are used as reference signals. That means `InverseKinematicsTool` no longer tracks all experimental markers even those not in the `MarkerWeightSet`. One can quickly track all experimental markers (that have a corresponding model marker) by simply providing an empty `Set`, in which case all markers are assigned the default weight (typically 1.0).
- Model files from very old versions (pre 1.8.1) are not supported, an exception is thrown rather than fail quietly (issue #2395).
- Initializing a Component from an existing Component with correct socket connectees yields invalid paths (issue #2418).
- Reading DataTables from files has been simplified. Reading one table from a file typically uses the Table constructor except when the data-source/file contains multiple tables. (In these cases e.g. C3D files, use C3DFileAdapter.read method, then use functions in C3DFileAdapter to get the individual TimeSeriesTable(s)). Writing tables to files has not changed.
- Exposed convertMillimeters2Meters() in osimC3D.m. This function converts COP and moment data from mm to m and now must be invoked prior to writing force data to file. Previously, this was automatically performed during writing forces to file. 
- Methods that operate on SimTK::Vec<n> are now available through Java/Matlab and python bindings to add/subtract/divide/multiply vec<n> contents with a scalar (PR #2558)
- The new Stopwatch class allows C++ API users to easily measure the runtime of their code.
- If finalizeConnections() method was not called on a model after making changes and before printing, an exception is thrown to avoid creating corrupt model files quietly (PR #2529)
- Updated the docopt.cpp dependency so that OpenSim can be compiled with Visual C++ from Visual Studio 2019.
- Added `Blankevoort1991Ligament` force component which represents ligament fibers as non-linear path springs. The force-strain curve has a quadratic toe region at low strains and a linear stiffness region at high strains. (PR #2632)  
- Updated Simbody to 3.7 to fix an issue with the simbody-visualizer on macOS 10.15 Catalina.
- On Mac and Linux, we include a shell script opensim-install-command-line.sh to make OpenSim's command-line tools easily accessible.
- Added the compliant SmoothSphereHalfSpaceForce component, for use with direct collocation and Moco.
 

Converting from v4.0 to v4.1
----------------------------
- The `OpenSim::Array` constructor is now marked explicit, which prevents
  accidental implicit conversion to `Array`. If you relied on this implicit
  conversion, you will need to update your code to use the constructor
  explicitly.

Bug Fixes
---------
- Fixed bug in osimTable2Struct.m for renaming unlabelled markers (PR #2491)
- Fixed bug that resulted in an exception when reading C3D files without forces. Now, if the C3D doesn't contain markers or forces, an empty table will be returned (PR #2421) 
- Fix bug that resulted in activations and forces reported for Actuators that are disabled during StaticOptimization (issue #2438) Disabled actuators are now ignored in StaticOptimization.
- OpenSim no longer supports model file formats predating version 1.8.1 (PR #2498)
- FunctionBasedBushingForce now applies damping if specified (it was incorrectly ignored in 4.0) issue #2512
- TRCFileAdapter.write() uses the number of columns and rows in the supplied dataTable to set the "NumMarkers" and "NumRows" Metadata in the output file. Users won't have to set this metadata string manually.  #2510

Documentation
-------------


Other Changes
-------------
- Performance of reading large data files has been significantly improved. A 50MB .sto file would take 10-11 min to read now takes 2-3 seconds. (PR #2399)
- Added Matlab example script of plotting the Force-length properties of muscles in a models; creating an Actuator file from a model; 
building and simulating a simple arm model;  using OutputReporters to record and write marker location and coordinate values to file.
- Added Python example that demonstrates how to run an optimization using the cma package and how to avoid an expensive call to `initSystem()` within the objective function. (PR #2604)
- OpenSim 4.1 ships with Python3 bindings as default. It is still possible to create bindings for Python2 if desired by setting CMake variable OPENSIM_PYTHON_VERSION to 2
- For CMake, the option OPENSIM_COPY_DEPENDENCIES option is now an advanced option, and a warning is provided if this option is off but wrapping is turned on.

v4.0
====

Converting from v3.x to v4.0
-----------------------------
- A significant difference between v3.3 and 4.0 is the naming of dependencies. Unique names were not enforced in 3.3, which led to undefined behavior. In 4.0, Component pathnames must be unique. That is a Component must be unique with respect to its peers. A Model named *model* cannot have multiple subcomponents with the name *toes* either as bodies or joints, because the pathname */model/toes* will not uniquely identify the Component. However, multiple *toes* bodies can be used as long as they are not subcomponents of the same Component. For example, a *device* Component with a *toes* Body will have no issues since this *toes* Body has a unique pathname, */model/device/toes*, which is unambiguous. One could also create a multi-legged model, where each leg is identical, with *hip* and *knee* joints and *upper* and *lower* bodies, but each being unique because each `Leg` Component that contains the leg subcomponents, is uniquely named like */model/leg1* and */model/leg4/* and thus all of their subcomponents are unique, e.g.: */model/leg1/knee* vs. */model/leg4/knee*.
- Component naming is more strictly enforced and names with spaces are no longer accepted. Spaces are only allowable as separators for `Output` or `Channel` names that satisfy a list `Input`. (PR #1955)
- The Actuator class has been renamed to ScalarActuator (and `Actuator_` has been renamed to `Actuator`) (PR #126).
  If you have subclassed from Actuator, you must now subclass from ScalarActuator.
- Methods like `Actuator::getForce` are renamed to use "Actuator" instead (e.g., `Actuator::getActuator`) (PR #209).
- Markers are now ModelComponents (PR #188). Code is included for conversion on serialization/de-serialization.
- MarkerSet::addMarker() was removed (PR #1898). Please use Model::addMarker() to add markers to your model.
- `Body::getMassCenter` now returns a `Vec3` instead of taking a `Vec3` reference as an argument (commit cb0697d98).
- The following virtual methods in ModelComponent have been moved:
  - connectToModel -> extendConnectToModel
  - addToSystem -> extendAddToSystem
  - initStateFromProperties -> extendInitStateFromProperties
  - setPropertiesFromState -> extendSetPropertiesFromState

  The original methods (without `extend`) still exist, but they are now non-virtual.
  To invoke `connectToModel` on an entire Model, you still call `Model::connectToModel`.
  This change has been made to make a distinction between the user interface and
  the Component developer (extension) interface. **IMPORTANT** The calls to
  `Super::addToSystem`, etc. in the implementation of these methods must now
  also use the `extend` variants. Otherwise, you will enter into an infinite recursion.
- OpenSim now makes substantial use of C++11 features; if you compile OpenSim, your compiler
  must support C++11. Also, any C++ project in which you use OpenSim must also be compiled with C++11.
- The following components have been upgraded to use Sockets to connect to
  other components they depend on (instead of string properties):
  - ContactGeometry (ContactSphere, ContactHalfSpace, ContactMesh)
- Many of the methods in ScaleTool have now been marked const.
- We created a new unified command line interface that will replace the
  single-tool command line executables (`scale`, `ik`, `id`, `rra`, `cmc`,
  etc.).
  - `scale -S setup.xml` -> `opensim run-tool setup.xml`.
  - `scale -PS` -> `opensim print-xml scale`
  - `scale -PropertyInfo ...` -> `opensim info ...`
  - `versionUpdate ...` -> `opensim update-file ...`
- The `CoordinateSet` property in `Joint` has been replaced with a `coordinates`
  list property and enumerations have been added for accessing the Coordinates
  owned by a Joint. Code like `myPlanarJoint.getCoordinateSet()[0]` now becomes
  `myPlanarJoint.getCoordinate(PlanarJoint::Coord::RotationZ)` (PRs #1116,
  #1210, and #1222).
- The `reverse` property in Joint can no longer be set by the user; Model uses
  SimTK::MultibodyGraphMaker to determine whether joints should be reversed when
  building the multibody system. The joint's transform and coordinates maintain
  a parent->child sense even if the joint has been reversed. For backwards
  compatibility, a joint's parent and child PhysicalFrames are swapped when
  opening a Model if the `reverse` element is set to `true`.
- The `MotionType` of a `Coordinate` is now fully determined by the Joint. The
  user cannot set the `MotionType` for a `Coordinate`. There are instances such
  as in the *leg6dof9musc* and *Rajagopal2015* models, where a `Coordinate` was
  assigned an incorrect type (e.g. when a coordinate of a `CustomJoint` is not a
  measure of a Cartesian angle). In 4.0, the coordinate is correctly marked as
  `Coupled` since a function couples the coordinate value to the angular
  displacement of the patella in Cartesian space. **NOTE**, this causes issues
  (e.g.  opensim-org/opensim-gui#617, #2088) when using kinematics files
  generated in 3.3 (or earlier) where `Rotational` coordinates have been
  converted to degrees. Because OpenSim 4.0 does not recognize the coordinate's
  `MotionType` to be `Rotational` it will not convert it back to radians
  internally. For motion files generated prior to 4.0 where the file has
  `inDegrees=yes`, please use the following conversion utility:
  `updatePre40KinematicsFilesFor40MotionType()`. When loading a pre-4.0 model,
  OpenSim will warn users of any changes in `MotionType` when updating an
   existing model to OpenSim 4.0.
- `Manager::integrate(SimTK::State&)` has been removed and replaced by
  `Manager::integrate(double)`. You must also now call
  `Manager::initialize(SimTK::State&)` before integrating or pass the
  initialization state into a convenience constructor. Here is a
   before-after example (see the documentation in the `Manager` class
   for more details):
  - Before:
    - Manager manager(model);
    - manager.setInitialTime(0.0);
    - manager.setFinalTime(1.0);
    - manager.integrate(state);
  - After:
    - Manager manager(model);
    - state.setTime(0.0);
    - manager.initialize(state);
    - manager.integrate(1.0);
  - After (using a convenience constructor):
    - state.setTime(0.0);
    - Manager manager(model, state);
    - manager.integrate(1.0);
- `Manager::setIntegrator(SimTK::Integrator)` has been removed and replaced by
  `Manager::setIntegratorMethod(IntegratorMethod)` which uses an enum and can
  be used by the MATLAB/Python interface. See the method's documentation for
  examples. Integrator settings are now handled by the Manager through the
  following new functions:
  - setIntegratorAccuracy(double)
  - setIntegratorMinimumStepSize(double)
  - setIntegratorMaximumStepSize(double)
  - setIntegratorInternalStepLimit(int)
- `Muscle::equilibrate(SimTK::State&)` has been removed from the Muscle interface in order to reduce the number and variety of muscle equilibrium methods. `Actuator::computeEquilibrium(SimTK::State&)` is overridden by Muscle and invokes pure virtual `Muscle::computeInitialFiberEquilibrium(SimTK::State&)`.
- `Millard2012EquilibriumMuscle::computeFiberEquilibriumAtZeroVelocity(SimTK::State&)` and `computeInitialFiberEquilibrium(SimTK::State&)` were combined into a single method:
`Millard2012EquilibriumMuscle::computeFiberEquilibrium(SimTK::State&, bool useZeroVelocity)`
where fiber-velocity can be estimated from the state or assumed to be zero if the flag is *true*.
- `Millard2012EquilibriumMuscle::computeInitialFiberEquilibrium(SimTK::State&)` invokes `computeFiberEquilibrium()` with `useZeroVelocity = true` to maintain its previous behavior.
- `Model::replaceMarkerSet()` was removed. (PR #1938) Please use `Model::updMarkerSet()` to edit the model's MarkerSet instead.
- The argument list for `Model::scale()` was changed: the `finalMass` and
  `preserveMassDist` arguments were swapped and the `preserveMassDist` argument
  is no longer optional. The default argument for `preserveMassDist` in OpenSim
  3.3 was `false`. (PR #1994)
- A GeometryPath without PathPoints is considered invalid, since it does not
represent a physical system. You must specify PathPoints to define a valid
GeometryPath for a Muscle, Ligament, PathSpring, etc... that is added to a
Model. (PR #1948)
  - Before (no longer valid):
    ```cpp
    Model model;
    Thelen2003Muscle* muscle = new Thelen2003Muscle("muscle", ...);
    // GeometryPath throws: "A valid path requires at least two PathPoints."
    model.addForce(muscle);
    ```
  - After (now required):
    ```cpp
    Model model;
    Thelen2003Muscle* muscle = new Thelen2003Muscle("muscle", ...);
    // require at least two path points to have a valid muscle GeometryPath
    muscle->addNewPathPoint("p1", ...);
    muscle->addNewPathPoint("p2", ...);
    model.addForce(muscle);
    ```
- The JointReaction analysis interface has changed in a few ways:
  - "express_in_frame" now takes a `Frame` name. "child" and "parent" keywords are also still accepted, provided that no Frame is named "child" or "parent"
  - If the number of elements in "apply_on_bodies" or "express_in_frame" is neither of length 1 or the same length as indicated by "joint_names", an exception is thrown. This was previously a warning.
- Updated wrapping properties


Composing a Component from other components
-------------------------------------------
Component now maintains a list property of *components* which it owns. You add
a (sub) Component to a *parent* Component by calling `addComponent` and passing
a heap allocated (`new Component`) to the parent which you want to take
ownership of the new subcomponent. Ownership determines how the subcomponent is serialized
(appears within the parent) and the order in which of Component interface methods (above)
are propagated to the subcomponent. Access to contained components is provided through
`getComponent<C>(path)` or `getComponentList<C>` where `C` is any Component type (default
is `Component` to get all subcomponents). These methods always traverse down into
a Component's list of components.  All subcomponents that are properties of (and thus owned by)
a parent Component are accessible this way. The Model's typed %Sets and `add####()` methods
are no longer necessary to compose a Model, since any Component can now be composed of
components. `Model` still supports `addd####()` methods and de/serialization of Sets,
but components added via `addComponent` are NOT included in the Sets but contained
in the Component's *components* property list. Details in PR#1014. **Note**, it is now
strictly required that immediate subcomponents have unique names. For example, a Model cannot contain two bodies in its `BodySet` named *tibia* or a Body and a Joint named *toes*, since it is ambiguous as to which *tibia* `Body` or *toes* `Component` is being referenced.

Bug Fixes
---------
- Fixed a typo in one of the method names for AbstractTool verifyUniqueComulnLabels -> verifyUniqueColumnLabels (PR #130)
- Fixed bug where Body VisibleObject was not serialized when writing a model to XML (PR #139)
- Fixed memory leaks in AssemblySolver and using Simtk::XML (PR #176)
- Fixed model mass scaling. When 'preserve mass distribution' is unchecked (GUI) the input mass was previously not respected and the resulting scaled model mass does not equal the input mass. The modelscaler() now alters the body masses and inertias to match the input mass. (PR #230)
- Fixed a bug in the equilibrium solution of Millard and Thelen muscles, where the initial activation and fiber-length values (for solving for equilibrium) were always coming from the default values. This was unnecessary, because unless specified otherwise, the state automatically contains the default values. This fixes an issue where initial states activations from a file were not respected by the Forward Tool and instead, the initial activations would revert to the model defaults. (PR #272)
- Fixed a bug where MuscleAnalysis was producing empty moment arm files. We now avoid creating empty Moment and MomentArm storage files when `_computeMoments` is False. (PR #324)
- Fixed bug causing the muscle equilibrium solve routine in both Thelen2003Muscle and Millard2012EquilibriumMuscle to fail to converge and erroneously return the minimum fiber length. The fix added a proper reduction in step-size when errors increase and limiting the fiber-length to its minimum. (PR #1728)
- Fixed a bug where Models with Bodies and Joints (and other component types) with the same name were loaded without error. Duplicately named Bodies were simply being ignored and only the first Body of that name in the BodySet was being used, for example, to connect a Body to its parent via its Joint, or to affix path points to its respective Body. Now, duplicate names are flagged and renamed so they are uniquely identified. (PR #1887)
- Fixed bug and speed issue with `model.setStateVariableValues()` caused by enforcing constraints after each coordinate value was being set (PR #1911). Removing the automatic enforcement of constraints makes setting all state values much faster, but also requires calling `model.assemble()` afterwards. Enforcing constraints after setting each coordinate value individually was also incorrect, since it neglected the effect of other coordinate changes have on the current coordinate. All coordinate values must be set before enforcing constraints.
- Fixed a bug that resulted in incorrect Ligament resting lengths after scaling.
  (PR #1994)

New Classes
-----------
- Added a BodyActuator component, which applies a spatial force on a specified Point of a Body (PR #126)
- Created Frame, PhysicalFrame, OffsetFrame, PhysicalOffsetFrame, Station and Marker ModelComponents (PR #188, PR #325, PR #339). Marker did not previously comply with the Model Component interface.
- A Body is a PhysicalFrame
- Connections to Bodies upgraded to PhysicalFrames and locations on these frames are now represented by PhysicalOffsetFrame (PR #370)
- Joints were refactored so that the base Joint manages the parent and child frame connections, including the definition of local PhysicalOffsetFrames to handle offsets defined as separate location and orientation properties. (PR #589)  
- The WeldConstraint and BushingForces (BushingForce, CoupledBushingForce, FunctionBasedBushingForce, and ExpressionBasedBushingForce) were similarly unified (like Joints) to handle the two Frames that these classes require to operate. A LinkTwoFrames intermediate class was introduced to house the common operations. Convenience constructors for WeldConstraint and BushingFrames were affected and now require the name of the Component as the first argument. (PR #649)
- The new StatesTrajectory class allows users to load an exact representation of previously-computed states from a file. (PR #730)
- Added Point as a new base class for all points, which include: Station, Marker, and PathPoints

- Added OutputReporter as an Analysis so that users can use the existing AnalyzeTool and ForwardTool to extract Output values of interest, without modifications to the GUI. (PR #1991)


Removed Classes
---------------
The following classes are no longer supported in OpenSim and are removed in OpenSim 4.0.
- Muscle class `ContDerivMuscle_Depredated`.

MATLAB and Python interfaces
----------------------------
- The SimbodyMatterSubsystem class--which provides operators related to the mass
matrix, Jacobians, inverse dynamics, etc.--is now accessible in MATLAB and
Python (PR #930).
- Changed wrapping of `SimTK::Array_<OpenSim::CoordinateReference>` from `ArrayCoordinateReference` to `SimTKArrayCoordinateReference` for consistency with other classes. (PR #1842)

MATLAB interface
----------------
- The configureOpenSim.m function should no longer require administrator
  privileges for most users, and gives more verbose output to assist with
  troubleshooting.
- New MATLAB examples were added: Hopper-Device and Knee-Reflex.

Python interface
----------------
- Improved error handling. Now, OpenSim's error messages show up as exceptions
in Python.
- The Python bindings can now be built for Python 3 (as well as Python 2).

Other Changes
-------------
- Support for compiling the source code with Microsoft Visual Studio 2017.
- There is now a formal CMake mechanism for using OpenSim in your own C++
  project. See cmake/SampleCMakeLists.txt. (PR #187)
- Substantial cleanup of the internal CMake scripts.
- Lepton was upgraded to the latest version (PR #349)
- Made Object::print a const member function (PR #191)
- Improved the testOptimization/OptimizationExample to reduce the runtime (PR #416)
- InverseKinematics tool outputs marker error .sto file if report error flag is true.
- Marker location file output name in IK changed to reflect trial name for batch processing.
- Created a method `ScaleTool::run()`, making it easier to run the Scale Tool
programmatically in MATLAB or python.
- Thelen2003Muscle, Millard2012EquilibriumMuscle, and
  Millard2012AccelerationMuscle now throw an exception if the force equilibrium
  calculation fails to converge (PR #1201).
- Thelen2003Muscle and Millard2012EquilibriumMuscle no longer clamp excitations (i.e. controls)
  internally. If controls are out of bounds an Exception is thrown. Also, the
  `min_control` property now defaults to the `minimum_activation`. It is the
  responsibility of the controller (or solver) to provide controls that are
  within the valid ranges defined by the Actuators and that includes the
  specific bounds of Muscle models. (PR #1548)
- The `buildinfo.txt` file, which contains the name of the compiler used to
  compile OpenSim and related information, is now named `OpenSim_buildinfo.txt`
  and may be installed in a different location.
- macOS and Linux users should no longer need to set `LD_LIBRARY_PATH` or
  `DYLD_LIBRARY_PATH` to use OpenSim libraries.
- The `scale()` method was removed from the `SimbodyEngine` class (the contents
  were moved into `Model::scale()`). (PR #1994)
- Any class derived from ModelComponent can now add its own implementation of
  `extendPreScale()`, `extendScale()`, and/or `extendPostScale()` to control how
  its properties are updated during scaling. (PR #1994)
- The source code for the "From the Ground Up: Building a Passive Dynamic
  Walker Example" was added to this repository.
- OpenSim no longer looks for the simbody-visualizer using the environment
  variable `OPENSIM_HOME`. OpenSim uses `PATH` instead.
- The Thelen2003Muscle now depend on separate components for modeling pennation,
  and activation dynamics.

Documentation
-------------
- Improved Doxygen layout and fixed several bugs and warnings (various)
- All mentions of SimTK/Simbody classes in OpenSim's Doxygen now provide links directly to SimTK/Simbody's doxygen.
- Added a detailed README.md wtith build instructions, as well as guides to contributing and developing (CONTRIBUTING.md).
- Included GIFs in Doxygen for several commonly used Joint types<|MERGE_RESOLUTION|>--- conflicted
+++ resolved
@@ -27,11 +27,9 @@
 - Fix OpenSense calibration algorithm to handle models facing an arbitrary direction. The calibration algorithm now aligns one axis of the provided Orientation Sensor data with the x-axis of the base segment (e.g. pelvis) of the model in default pose.
 - For PrescribedController, the controls_file column labels can now be absolute paths to actuators (previously, the column labels were required to be actuator names).
 - Fixed a critical bug in Induced Accelerations Analysis which prevents analysis to run when external forces are present ([PR #2847](https://github.com/opensim-org/opensim-core/pull/2808)).
-<<<<<<< HEAD
 - For PrescribedController, the controls_file column labels can now be absolute paths to actuators (previously, the column labels were required to be actuator names).
 - CMCTool now supports the setSolveForEquilibrium() method inherited by AbstractTool, which allows users to disable a call to Model::equilibrateMuscles() when running CMC. This setting is true by default, so the default behavior remains the same.
 - The Matlab utility osimTableToStruct() now handles column labels that start with a non-letter character by prepending 'a_' instead of 'unlabeled'.
-=======
 - Removed `Path` abstract base class (PR #2844)
   - Unused by OpenSim and related projects
 - Improved the performance of `ComponentPath` (PR #2844)
@@ -48,7 +46,6 @@
   - Previously, `opensim.log` would always be created - even if nothing was written to it (fixed above)
   - Setting `OPENSIM_DISABLE_LOG_FILE` only disables the automatic creation of `opensim.log`. File logging can still be manually be enabled by calling `Logger::addFileSink()`
   - This flag is `OFF` by default. So standard builds will still observe the existing behavior (`opensim.log` is created).
->>>>>>> 711a6f17
 
 v4.1
 ====
