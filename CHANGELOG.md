--- conflicted
+++ resolved
@@ -11,11 +11,8 @@
 
 - Made `Component::getSocketNames` a `const` member method (previously: non-const)
 - Modifed the swig interface files to make OpenSim::PathPointSet adopt new PathPoints inserted into it. (Issue #3276)
-<<<<<<< HEAD
 - Remove BTK dependency and switched completely to ezc3d.
-=======
 - Fixed an issue with IPOPT libraries when building OpenSim with `OPENSIM_WITH_CASADI = ON` but `OPENSIM_WITH_TROPTER = OFF` (Issue #3267).
->>>>>>> e2eee06d
 
 v4.4
 ====
