--- conflicted
+++ resolved
@@ -13,26 +13,16 @@
     file(COPY ${MUCOSAND_RESOURCES} DESTINATION "${CMAKE_CURRENT_BINARY_DIR}")
 endfunction()
 
-<<<<<<< HEAD
 
-MuscolloAddSandboxExecutable(NAME sandboxSlidingMass
-        LIB_DEPENDS osimMuscollo tropter)
-MuscolloAddSandboxExecutable(NAME sandboxContact
-=======
 MuscolloAddSandboxExecutable(NAME sandboxSlidingMass
         LIB_DEPENDS osimMuscollo tropter)
 MuscolloAddSandboxExecutable(NAME sandboxContact
         LIB_DEPENDS osimMuscollo osimAnalyses tropter)
 MuscolloAddSandboxExecutable(NAME sandboxDoublePendulumSwingup
->>>>>>> ccfb983b
         LIB_DEPENDS osimMuscollo tropter)
 MuscolloAddSandboxExecutable(NAME sandboxTendonForceState
         LIB_DEPENDS osimMuscollo tropter)
 MuscolloAddSandboxExecutable(NAME sandboxImplicitActivationDynamics
-<<<<<<< HEAD
         LIB_DEPENDS osimMuscollo tropter)
 		
-add_subdirectory(sandboxWholeBodyTracking)
-=======
-        LIB_DEPENDS osimMuscollo tropter)
->>>>>>> ccfb983b
+add_subdirectory(sandboxWholeBodyTracking)