--- conflicted
+++ resolved
@@ -25,15 +25,11 @@
  void MucoMarkerTrackingCost::initializeImpl() const {
     
     // Cache reference pointers to model markers.
-<<<<<<< HEAD
-=======
-    m_model_markers.clear();
     // TODO: When should we load a markers file?
     if (get_markers_reference().get_marker_file() != "") {
         const_cast<MucoMarkerTrackingCost*>(this)->upd_markers_reference().
                 loadMarkersFile(get_markers_reference().get_marker_file());
     }
->>>>>>> ff67eaea
     const auto& markRefNames = get_markers_reference().getNames();
     const auto& markerSet = getModel().getMarkerSet();
     int iset = -1;
@@ -95,4 +91,4 @@
          integrand +=
             m_marker_weights[refidx] * (modelValue - refValue).normSqr();
      }
- }+ }
