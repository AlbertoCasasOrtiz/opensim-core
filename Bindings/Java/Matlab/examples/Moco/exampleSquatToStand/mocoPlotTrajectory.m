--- conflicted
+++ resolved
@@ -40,11 +40,7 @@
         hold off
     end
     
-<<<<<<< HEAD
-    stateName = stateNames.get(i); %.toCharArray';
-=======
     stateName = stateNames.get(i);
->>>>>>> 7d28f197
     title(stateName(11:end), 'Interpreter', 'none')
     xlabel('time (s)')
     if contains(stateName, 'value')
@@ -86,7 +82,7 @@
     if nargin > 1
         hold on
         yB = trajB.getControlMat(controlNames.get(i));
-        plot(trajB.getTimeMat(), yB, '-b', 'linewidth', 2.5);
+        plot(trajB.getTimeMat(), yB, '--b', 'linewidth', 2.5);
         hold off
     end
     title(controlNames.get(i), 'Interpreter', 'none')
