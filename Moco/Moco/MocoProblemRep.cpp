/* -------------------------------------------------------------------------- *
 * OpenSim Moco: MocoProblemRep.cpp                                           *
 * -------------------------------------------------------------------------- *
 * Copyright (c) 2017 Stanford University and the Authors                     *
 *                                                                            *
 * Author(s): Christopher Dembia, Nicholas Bianco                             *
 *                                                                            *
 * Licensed under the Apache License, Version 2.0 (the "License"); you may    *
 * not use this file except in compliance with the License. You may obtain a  *
 * copy of the License at http://www.apache.org/licenses/LICENSE-2.0          *
 *                                                                            *
 * Unless required by applicable law or agreed to in writing, software        *
 * distributed under the License is distributed on an "AS IS" BASIS,          *
 * WITHOUT WARRANTIES OR CONDITIONS OF ANY KIND, either express or implied.   *
 * See the License for the specific language governing permissions and        *
 * limitations under the License.                                             *
 * -------------------------------------------------------------------------- */

#include "MocoProblemRep.h"

#include "Components/DiscreteForces.h"
#include "Components/AccelerationMotion.h"
#include "MocoProblem.h"
#include <unordered_set>

using namespace OpenSim;

MocoProblemRep::MocoProblemRep(const MocoProblem& problem)
        : m_problem(&problem) {
    initialize();
}
void MocoProblemRep::initialize() {

    m_state_infos.clear();
    m_control_infos.clear();
    m_parameters.clear();
    m_costs.clear();
    m_path_constraints.clear();
    m_kinematic_constraints.clear();
    m_multiplier_infos_map.clear();

    const auto& ph0 = m_problem->getPhase(0);
    m_model_base = ph0.getModel();
    m_state_base = m_model_base.initSystem();

    // We would like to eventually compute the model accelerations through
    // realizing to Stage::Acceleration. However, if the model has constraints,
    // realizing to Stage::Acceleration will cause Simbody to compute it's own
    // Lagrange multipliers which will not necessarily be consistent with the
    // multipliers provided by a solver. Therefore, we'll create a copy of the
    // original model, disable the its constraints, and apply the constraint
    // forces equivalent to the solver's Lagrange multipliers before computing
    // the accelerations.
    m_model_disabled_constraints = Model(m_model_base);
    // The constraint forces will be applied to the copied model via an
    // OpenSim::DiscreteForces component, a thin wrapper to Simbody's
    // DiscreteForces class, which adds discrete variables to the state.
    auto constraintForcesUPtr = make_unique<DiscreteForces>();
    constraintForcesUPtr->setName("constraint_forces");
    m_constraint_forces.reset(constraintForcesUPtr.get());
    m_model_disabled_constraints.addComponent(constraintForcesUPtr.release());
    auto accelMotionUPtr = make_unique<AccelerationMotion>("motion");
    m_acceleration_motion.reset(accelMotionUPtr.get());
    m_model_disabled_constraints.addModelComponent(accelMotionUPtr.release());
    // Grab a writable state from the copied model -- we'll use this to disable
    // its constraints below.
    m_state_disabled_constraints =
            m_model_disabled_constraints.initSystem();

    const auto stateNames = m_model_base.getStateVariableNames();
    for (int i = 0; i < ph0.getProperty_state_infos().size(); ++i) {
        const auto& name = ph0.get_state_infos(i).getName();
        OPENSIM_THROW_IF(stateNames.findIndex(name) == -1, Exception,
                format("State info provided for nonexistent state '%s'.",
                        name));
    }
    OpenSim::Array<std::string> actuNames;
    const auto modelPath = m_model_base.getAbsolutePath();
    for (const auto& actu : m_model_base.getComponentList<ScalarActuator>()) {
        actuNames.append(actu.getAbsolutePathString());
    }

    // TODO can only handle ScalarActuators?
    for (int i = 0; i < ph0.getProperty_control_infos().size(); ++i) {
        const auto& name = ph0.get_control_infos(i).getName();
        OPENSIM_THROW_IF(actuNames.findIndex(name) == -1, Exception,
                format("Control info provided for nonexistent actuator '%s'.",
                        name));
    }

    // Create internal record of state and control infos, automatically
    // populated from coordinates and actuators.
    for (int i = 0; i < ph0.getProperty_state_infos().size(); ++i) {
        const auto& name = ph0.get_state_infos(i).getName();
        m_state_infos[name] = ph0.get_state_infos(i);
    }
    for (const auto& coord : m_model_base.getComponentList<Coordinate>()) {
        const auto stateVarNames = coord.getStateVariableNames();
        const std::string coordValueName = stateVarNames[0];
        if (m_state_infos.count(coordValueName) == 0) {
            const auto info = MocoVariableInfo(coordValueName,
                    {coord.getRangeMin(), coord.getRangeMax()}, {}, {});
            m_state_infos[coordValueName] = info;
        }
        const std::string coordSpeedName = stateVarNames[1];
        if (m_state_infos.count(coordSpeedName) == 0) {
            const auto info = MocoVariableInfo(
                    coordSpeedName, ph0.get_default_speed_bounds(), {}, {});
            m_state_infos[coordSpeedName] = info;
        }
    }
    for (int i = 0; i < ph0.getProperty_control_infos().size(); ++i) {
        const auto& name = ph0.get_control_infos(i).getName();
        m_control_infos[name] = ph0.get_control_infos(i);
    }
    for (const auto& actu : m_model_base.getComponentList<ScalarActuator>()) {
        const std::string actuName = actu.getAbsolutePathString();
        if (m_control_infos.count(actuName) == 0) {
            const auto info = MocoVariableInfo(actuName,
                    {actu.getMinControl(), actu.getMaxControl()}, {}, {});
            m_control_infos[actuName] = info;
        }
    }

    // Get property values for constraints and Lagrange multipliers.
    const auto& kcBounds = ph0.get_kinematic_constraint_bounds();
    const MocoBounds& multBounds = ph0.get_multiplier_bounds();
    MocoInitialBounds multInitBounds(
            multBounds.getLower(), multBounds.getUpper());
    MocoFinalBounds multFinalBounds(
            multBounds.getLower(), multBounds.getUpper());
    // Get model information to loop through constraints.
    const auto& matter = m_model_base.getMatterSubsystem();
    auto& matterDisabledConstraints =
            m_model_disabled_constraints.updMatterSubsystem();
    const auto NC = matter.getNumConstraints();
    const auto& state = m_model_base.getWorkingState();
    int mp, mv, ma;
    m_num_kinematic_constraint_equations = 0;
    for (SimTK::ConstraintIndex cid(0); cid < NC; ++cid) {
        const SimTK::Constraint& constraint = matter.getConstraint(cid);
        SimTK::Constraint& constraintToDisable =
                matterDisabledConstraints.updConstraint(cid);
        if (!constraint.isDisabled(state)) {
            constraint.getNumConstraintEquationsInUse(state, mp, mv, ma);
            MocoKinematicConstraint kc(cid, mp, mv, ma);

            // Set the bounds for this kinematic constraint based on the
            // property.
            MocoConstraintInfo kcInfo = kc.getConstraintInfo();
            std::vector<MocoBounds> kcBoundVec(
                    kc.getConstraintInfo().getNumEquations(), kcBounds);
            kcInfo.setBounds(kcBoundVec);
            kc.setConstraintInfo(kcInfo);

            // Update number of scalar kinematic constraint equations.
            m_num_kinematic_constraint_equations +=
                    kc.getConstraintInfo().getNumEquations();

            // Append this kinematic constraint to the internal vector variable.
            // TODO: Avoid copies when the vector needs to be resized.
            m_kinematic_constraints.push_back(kc);

            // Add variable infos for all Lagrange multipliers in the problem.
            // Multipliers are only added based on the number of holonomic,
            // nonholonomic, or acceleration kinematic constraints and are *not*
            // based on the number for derivatives of holonomic or nonholonomic
            // constraint equations.
            // TODO how to name multiplier variables?
            std::vector<MocoVariableInfo> multInfos;
            for (int i = 0; i < mp; ++i) {
                MocoVariableInfo info("lambda_cid" + std::to_string(cid) +
                                              "_p" + std::to_string(i),
                        multBounds, multInitBounds, multFinalBounds);
                multInfos.push_back(info);
            }
            for (int i = 0; i < mv; ++i) {
                MocoVariableInfo info("lambda_cid" + std::to_string(cid) +
                                              "_v" + std::to_string(i),
                        multBounds, multInitBounds, multFinalBounds);
                multInfos.push_back(info);
            }
            for (int i = 0; i < ma; ++i) {
                MocoVariableInfo info("lambda_cid" + std::to_string(cid) +
                                              "_a" + std::to_string(i),
                        multBounds, multInitBounds, multFinalBounds);
                multInfos.push_back(info);
            }
            m_multiplier_infos_map.insert({kcInfo.getName(), multInfos});

            // Disable this constraint in the copied model.
            constraintToDisable.disable(m_state_disabled_constraints);
        }
    }

    // Verify that the constraint error vectors in the state associated with the
    // copied model are empty.
    OPENSIM_THROW_IF(m_state_disabled_constraints.getQErr().size() != 0 ||
                             m_state_disabled_constraints.getUErr().size() != 0 ||
                             m_state_disabled_constraints.getUDotErr().size() != 0,
            Exception, "Internal error.");

    m_parameters.resize(ph0.getProperty_parameters().size());
    std::unordered_set<std::string> paramNames;
    for (int i = 0; i < ph0.getProperty_parameters().size(); ++i) {
        const auto& param = ph0.get_parameters(i);
        OPENSIM_THROW_IF(param.getName().empty(), Exception,
                "All parameters must have a name.");
        OPENSIM_THROW_IF(paramNames.count(param.getName()), Exception,
                format("A parameter with name '%s' already exists.",
                        param.getName()));
        paramNames.insert(param.getName());
        m_parameters[i] = std::unique_ptr<MocoParameter>(param.clone());
        // We must initialize on both models so that they are consistent when
<<<<<<< HEAD
        // parameters are updated when applyParameterToModel() is called.
        // Calling initalizeOnModel() twice here should be fine since the models
        // are identical aside from disable Simbody constraints. The property
        // references to the parameters in both models are added to the
=======
        // parameters are updated when applyParameterToModel() is called. 
        // Calling initalizeOnModel() twice here is fine since the models are 
        // identical aside from disabled Simbody constraints. The property
        // references to the parameters in both models are added to the 
>>>>>>> 81c64cc2
        // MocoParameter's internal vector of property references.
        m_parameters[i]->initializeOnModel(m_model_base);
        m_parameters[i]->initializeOnModel(m_model_disabled_constraints);
    }

    m_costs.resize(ph0.getProperty_costs().size());
    std::unordered_set<std::string> costNames;
    for (int i = 0; i < ph0.getProperty_costs().size(); ++i) {
        const auto& cost = ph0.get_costs(i);
        OPENSIM_THROW_IF(cost.getName().empty(), Exception,
                "All costs must have a name.");
        OPENSIM_THROW_IF(costNames.count(cost.getName()), Exception,
                format("A cost with name '%s' already exists.",
                        cost.getName()));
        costNames.insert(cost.getName());
        m_costs[i] = std::unique_ptr<MocoCost>(cost.clone());
        m_costs[i]->initializeOnModel(m_model_disabled_constraints);
    }

    m_num_path_constraint_equations = 0;
    m_path_constraints.resize(ph0.getProperty_path_constraints().size());
    std::unordered_set<std::string> pcNames;
    for (int i = 0; i < ph0.getProperty_path_constraints().size(); ++i) {
        const auto& pc = ph0.get_path_constraints(i);
        OPENSIM_THROW_IF(
                pc.getName().empty(), Exception, "All costs must have a name.");
        OPENSIM_THROW_IF(pcNames.count(pc.getName()), Exception,
                format("A constraint with name '%s' already exists.",
                        pc.getName()));
        pcNames.insert(pc.getName());
        m_path_constraints[i] = std::unique_ptr<MocoPathConstraint>(pc.clone());
        m_path_constraints[i]->initializeOnModel(
                m_model_disabled_constraints, m_num_path_constraint_equations);
        m_num_path_constraint_equations +=
                m_path_constraints[i]->getConstraintInfo().getNumEquations();
    }
}

const std::string& MocoProblemRep::getName() const {
    return m_problem->getName();
}
MocoInitialBounds MocoProblemRep::getTimeInitialBounds() const {
    return m_problem->getPhase(0).get_time_initial_bounds();
}
MocoFinalBounds MocoProblemRep::getTimeFinalBounds() const {
    return m_problem->getPhase(0).get_time_final_bounds();
}
std::vector<std::string> MocoProblemRep::createStateInfoNames() const {
    std::vector<std::string> names(m_state_infos.size());
    int i = 0;
    for (const auto& info : m_state_infos) {
        names[i] = info.first;
        ++i;
    }
    return names;
}
std::vector<std::string> MocoProblemRep::createControlInfoNames() const {
    std::vector<std::string> names(m_control_infos.size());
    int i = 0;
    for (const auto& info : m_control_infos) {
        names[i] = info.first;
        ++i;
    }
    return names;
}
std::vector<std::string> MocoProblemRep::createMultiplierInfoNames() const {
    std::vector<std::string> names;
    for (const auto& kc : m_kinematic_constraints) {
        const auto& infos =
                m_multiplier_infos_map.at(kc.getConstraintInfo().getName());
        for (const auto& info : infos) { names.push_back(info.getName()); }
    }
    return names;
}
std::vector<std::string>
MocoProblemRep::createKinematicConstraintNames() const {
    std::vector<std::string> names(m_kinematic_constraints.size());
    // Kinematic constraint names are stored in the internal constraint info.
    for (int i = 0; i < (int)m_kinematic_constraints.size(); ++i) {
        names[i] = m_kinematic_constraints[i].getConstraintInfo().getName();
    }
    return names;
}
std::vector<std::string> MocoProblemRep::createParameterNames() const {
    std::vector<std::string> names(m_parameters.size());
    int i = 0;
    for (const auto& param : m_parameters) {
        names[i] = param->getName();
        ++i;
    }
    return names;
}
std::vector<std::string> MocoProblemRep::createPathConstraintNames() const {
    std::vector<std::string> names(m_path_constraints.size());
    int i = 0;
    for (const auto& pc : m_path_constraints) {
        names[i] = pc->getName();
        ++i;
    }
    return names;
}
const MocoVariableInfo& MocoProblemRep::getStateInfo(
        const std::string& name) const {
    OPENSIM_THROW_IF(m_state_infos.count(name) == 0, Exception,
            format("No info available for state '%s'.", name));
    return m_state_infos.at(name);
}
const MocoVariableInfo& MocoProblemRep::getControlInfo(
        const std::string& name) const {
    OPENSIM_THROW_IF(m_control_infos.count(name) == 0, Exception,
            format("No info available for control '%s'.", name));
    return m_control_infos.at(name);
}
const MocoParameter& MocoProblemRep::getParameter(
        const std::string& name) const {

    for (const auto& param : m_parameters) {
        if (param->getName() == name) { return *param.get(); }
    }
    OPENSIM_THROW(
            Exception, format("No parameter with name '%s' found.", name));
}
const MocoPathConstraint& MocoProblemRep::getPathConstraint(
        const std::string& name) const {

    for (const auto& pc : m_path_constraints) {
        if (pc->getName() == name) { return *pc.get(); }
    }
    OPENSIM_THROW(Exception,
            format("No path constraint with name '%s' found.", name));
}
const MocoKinematicConstraint& MocoProblemRep::getKinematicConstraint(
        const std::string& name) const {

    // Kinematic constraint names are stored in the internal constraint info.
    for (const auto& kc : m_kinematic_constraints) {
        if (kc.getConstraintInfo().getName() == name) { return kc; }
    }
    OPENSIM_THROW(Exception,
            format("No kinematic constraint with name '%s' found.", name));
}
const std::vector<MocoVariableInfo>& MocoProblemRep::getMultiplierInfos(
        const std::string& kinematicConstraintInfoName) const {

    auto search = m_multiplier_infos_map.find(kinematicConstraintInfoName);
    if (search != m_multiplier_infos_map.end()) {
        return m_multiplier_infos_map.at(kinematicConstraintInfoName);
    } else {
        OPENSIM_THROW(Exception,
                format("No variable infos for kinematic constraint info with "
                       "name '%s' found.",
                        kinematicConstraintInfoName));
    }
}

void MocoProblemRep::applyParametersToModelProperties(
        const SimTK::Vector& parameterValues,
        bool initSystemAndDisableConstraints) const {
    OPENSIM_THROW_IF(parameterValues.size() != (int)m_parameters.size(),
            Exception,
            format("There are %i parameters in "
                   "this MocoProblem, but %i values were provided.",
                    m_parameters.size(), parameterValues.size()));
    for (int i = 0; i < (int)m_parameters.size(); ++i) {
        m_parameters[i]->applyParameterToModelProperties(parameterValues(i));
    }
    if (initSystemAndDisableConstraints) {
        // TODO: Avoid these const_casts.
        const_cast<Model&>(m_model_base).initSystem();

        Model& m_model_disabled_constraints_const_cast =
                const_cast<Model&>(m_model_disabled_constraints);
        m_state_disabled_constraints =
                m_model_disabled_constraints_const_cast.initSystem();

        // Re-disable constraints if they were enabled by the previous
        // initSystem() call.
        auto& matterDisabledConstraints =
                m_model_disabled_constraints_const_cast.updMatterSubsystem();
        const auto NC = matterDisabledConstraints.getNumConstraints();
        for (SimTK::ConstraintIndex cid(0); cid < NC; ++cid) {
            SimTK::Constraint& constraintToDisable =
                    matterDisabledConstraints.updConstraint(cid);
            if (!constraintToDisable.isDisabled(m_state_disabled_constraints)) {
                constraintToDisable.disable(m_state_disabled_constraints);
            }
        }
    }
}

void MocoProblemRep::printDescription(std::ostream& stream) const {
    stream << "Costs:";
    if (m_costs.empty())
        stream << " none";
    else
        stream << " (total: " << m_costs.size() << ")";
    stream << "\n";
    for (const auto& cost : m_costs) {
        stream << "  ";
        cost->printDescription(stream);
    }

    stream << "Kinematic constraints: ";
    if (m_kinematic_constraints.empty())
        stream << " none";
    else
        stream << " (total: " << m_kinematic_constraints.size() << ")";
    stream << "\n";
    for (int i = 0; i < (int)m_kinematic_constraints.size(); ++i) {
        stream << "  ";
        m_kinematic_constraints[i].getConstraintInfo().printDescription(stream);
    }

    stream << "Path constraints:";
    if (m_path_constraints.empty())
        stream << " none";
    else
        stream << " (total: " << m_path_constraints.size() << ")";
    stream << "\n";
    for (const auto& pc : m_path_constraints) {
        stream << "  ";
        pc->getConstraintInfo().printDescription(stream);
    }

    stream << "States:";
    if (m_state_infos.empty())
        stream << " none";
    else
        stream << " (total: " << m_state_infos.size() << ")";
    stream << "\n";
    // TODO want to loop through the model's state variables and controls, not
    // just the infos.
    for (const auto& info : m_state_infos) {
        stream << "  ";
        info.second.printDescription(stream);
    }

    stream << "Controls:";
    if (m_control_infos.empty())
        stream << " none";
    else
        stream << " (total: " << m_control_infos.size() << "):";
    stream << "\n";
    for (const auto& info : m_control_infos) {
        stream << "  ";
        info.second.printDescription(stream);
    }

    stream << "Parameters:";
    if (m_parameters.empty())
        stream << " none";
    else
        stream << " (total: " << m_parameters.size() << "):";
    stream << "\n";
    for (const auto& param : m_parameters) {
        stream << "  ";
        param->printDescription(stream);
    }

    stream.flush();
}<|MERGE_RESOLUTION|>--- conflicted
+++ resolved
@@ -18,8 +18,8 @@
 
 #include "MocoProblemRep.h"
 
+#include "Components/AccelerationMotion.h"
 #include "Components/DiscreteForces.h"
-#include "Components/AccelerationMotion.h"
 #include "MocoProblem.h"
 #include <unordered_set>
 
@@ -64,8 +64,7 @@
     m_model_disabled_constraints.addModelComponent(accelMotionUPtr.release());
     // Grab a writable state from the copied model -- we'll use this to disable
     // its constraints below.
-    m_state_disabled_constraints =
-            m_model_disabled_constraints.initSystem();
+    m_state_disabled_constraints = m_model_disabled_constraints.initSystem();
 
     const auto stateNames = m_model_base.getStateVariableNames();
     for (int i = 0; i < ph0.getProperty_state_infos().size(); ++i) {
@@ -195,9 +194,11 @@
 
     // Verify that the constraint error vectors in the state associated with the
     // copied model are empty.
-    OPENSIM_THROW_IF(m_state_disabled_constraints.getQErr().size() != 0 ||
-                             m_state_disabled_constraints.getUErr().size() != 0 ||
-                             m_state_disabled_constraints.getUDotErr().size() != 0,
+    m_model_disabled_constraints.getSystem().realize(
+            m_state_disabled_constraints, SimTK::Stage::Instance);
+    OPENSIM_THROW_IF(m_state_disabled_constraints.getNQErr() != 0 ||
+                             m_state_disabled_constraints.getNUErr() != 0 ||
+                             m_state_disabled_constraints.getNUDotErr() != 0,
             Exception, "Internal error.");
 
     m_parameters.resize(ph0.getProperty_parameters().size());
@@ -212,17 +213,10 @@
         paramNames.insert(param.getName());
         m_parameters[i] = std::unique_ptr<MocoParameter>(param.clone());
         // We must initialize on both models so that they are consistent when
-<<<<<<< HEAD
         // parameters are updated when applyParameterToModel() is called.
-        // Calling initalizeOnModel() twice here should be fine since the models
-        // are identical aside from disable Simbody constraints. The property
+        // Calling initalizeOnModel() twice here is fine since the models are
+        // identical aside from disabled Simbody constraints. The property
         // references to the parameters in both models are added to the
-=======
-        // parameters are updated when applyParameterToModel() is called. 
-        // Calling initalizeOnModel() twice here is fine since the models are 
-        // identical aside from disabled Simbody constraints. The property
-        // references to the parameters in both models are added to the 
->>>>>>> 81c64cc2
         // MocoParameter's internal vector of property references.
         m_parameters[i]->initializeOnModel(m_model_base);
         m_parameters[i]->initializeOnModel(m_model_disabled_constraints);
