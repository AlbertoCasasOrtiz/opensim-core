--- conflicted
+++ resolved
@@ -106,11 +106,7 @@
     // -----------------
     MocoCasADiSolver& solver = moco.initCasADiSolver();
     solver.set_num_mesh_intervals(m_timeInfo.numMeshIntervals);
-<<<<<<< HEAD
-    solver.set_dynamics_mode("explicit");
-=======
     solver.set_multibody_dynamics_mode("explicit");
->>>>>>> 25da4825
     solver.set_optim_convergence_tolerance(1e-2);
     solver.set_optim_constraint_tolerance(1e-2);
     solver.set_optim_finite_difference_scheme("forward");
