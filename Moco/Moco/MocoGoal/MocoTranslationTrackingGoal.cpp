/* -------------------------------------------------------------------------- *
 * OpenSim Moco: MocoTranslationTrackingGoal.h                                *
 * -------------------------------------------------------------------------- *
 * Copyright (c) 2019 Stanford University and the Authors                     *
 *                                                                            *
 * Author(s): Nicholas Bianco                                                 *
 *                                                                            *
 * Licensed under the Apache License, Version 2.0 (the "License"); you may    *
 * not use this file except in compliance with the License. You may obtain a  *
 * copy of the License at http://www.apache.org/licenses/LICENSE-2.0          *
 *                                                                            *
 * Unless required by applicable law or agreed to in writing, software        *
 * distributed under the License is distributed on an "AS IS" BASIS,          *
 * WITHOUT WARRANTIES OR CONDITIONS OF ANY KIND, either express or implied.   *
 * See the License for the specific language governing permissions and        *
 * limitations under the License.                                             *
 * -------------------------------------------------------------------------- */

#include "MocoTranslationTrackingGoal.h"

#include "../MocoUtilities.h"

#include <OpenSim/Simulation/Model/Model.h>
#include <OpenSim/Simulation/StatesTrajectory.h>

using namespace OpenSim;
using SimTK::Vec3;

void MocoTranslationTrackingGoal::initializeOnModelImpl(const Model& model)
        const {
    // Get the reference data.
    TimeSeriesTableVec3 translationTable;
    if (m_translation_table.getNumColumns() != 0 ||   // translation table or 
            get_translation_reference_file() != "") { // reference file provided
        TimeSeriesTableVec3 translationTableToUse;
        // Should not be able to supply any two simultaneously.
        assert(get_states_reference().empty());
        if (get_translation_reference_file() != "") { // translation ref file
            assert(m_translation_table.getNumColumns() == 0);
            translationTableToUse = TimeSeriesTableVec3(
                    get_translation_reference_file());

        } else { // translation table
            assert(get_translation_reference_file() == "");
            translationTableToUse = m_translation_table;
        }

        // If the frame_paths property is empty, use all frame paths specified
        // in the table's column labels. Otherwise, select only the columns 
        // from the table that correspond with paths in frame_paths.
        if (!getProperty_frame_paths().empty()) {
            m_frame_paths = translationTableToUse.getColumnLabels();
            translationTable = translationTableToUse;
        } else {
            translationTable = TimeSeriesTableVec3(
                translationTableToUse.getIndependentColumn());
            const auto& labels = translationTableToUse.getColumnLabels();
            for (int i = 0; i < getProperty_frame_paths().size(); ++i) {
                const auto& path = get_frame_paths(i);
                OPENSIM_THROW_IF_FRMOBJ(
                    std::find(labels.begin(), labels.end(), path) ==
                        labels.end(),
                    Exception,
                    format("Expected frame_paths to match one of the "
                        "column labels in the translation reference, but frame "
                        "path '%s' not found in the reference labels.", path));
                m_frame_paths.push_back(path);
                translationTable.appendColumn(path,
                    translationTableToUse.getDependentColumn(path));
            }
        }

    } else { // states reference file or states reference provided
        assert(get_translation_reference_file() != "");
        assert(m_translation_table.getNumColumns() == 0);
        // TODO: set relativeToDirectory properly.
        TimeSeriesTable statesTableToUse = get_states_reference().process("",
            &model);

        // Check that the reference state names match the model state names.
        checkLabelsMatchModelStates(model, statesTableToUse.getColumnLabels());

        // Create the StatesTrajectory.
        Storage sto = convertTableToStorage(statesTableToUse);
        auto statesTraj = StatesTrajectory::createFromStatesStorage(model, sto);

        // Use all paths provided in frame_paths.
        OPENSIM_THROW_IF_FRMOBJ(getProperty_frame_paths().empty(), Exception,
            "Expected paths in the frame_paths property, but none were found.");
        for (int i = 0; i < getProperty_frame_paths().size(); ++i) {
            m_frame_paths.push_back(get_frame_paths(i));
        }

        // Use the StatesTrajectory to create the table of translation data to
        // be used in the cost.
        for (auto state : statesTraj) {
            // This realization ignores any SimTK::Motions prescribed in the
            // model.
            model.realizePosition(state);
            std::vector<Vec3> translations;
            for (const auto& path : m_frame_paths) {
                Vec3 translation =
                    model.getComponent<Frame>(path).getPositionInGround(state);
                translations.push_back(translation);
            }
            translationTable.appendRow(state.getTime(), translations);
        }
        translationTable.setColumnLabels(m_frame_paths);

    }

    // Check that there are no redundant columns in the reference data.
    checkRedundantLabels(translationTable.getColumnLabels());

    // Cache the model frames and translation weights based on the order of the 
    // translation table.
    for (int i = 0; i < (int)m_frame_paths.size(); ++i) {
        const auto& path = m_frame_paths[i];
        const auto& frame = model.getComponent<Frame>(path);
        m_model_frames.emplace_back(&frame);

        double weight = 1.0;
        if (get_translation_weights().contains(path)) {
            weight = get_translation_weights().get(path).getWeight();
        }
        m_translation_weights.push_back(weight);
    }

    m_ref_splines = GCVSplineSet(translationTable.flatten(
        {"/position_x", "/position_y", "/position_z"}));

    setRequirements(1, 1, SimTK::Stage::Position);
}

<<<<<<< HEAD
void MocoTranslationTrackingGoal::calcIntegrandImpl(
        const IntegrandInput& input, SimTK::Real& integrand) const {
    const auto& time = input.state.getTime();
    getModel().realizePosition(input.state);
=======
void MocoTranslationTrackingGoal::calcIntegrandImpl(const SimTK::State& state,
        double& integrand) const {
    const auto& time = state.getTime();
    getModel().realizePosition(state);
>>>>>>> 0669be1b
    SimTK::Vector timeVec(1, time);

    integrand = 0;
    Vec3 position_ref;
    for (int iframe = 0; iframe < (int)m_model_frames.size(); ++iframe) {
<<<<<<< HEAD
        const auto& p_model =
            m_model_frames[iframe]->getPositionInGround(input.state);
=======
        const auto& position_model =
            m_model_frames[iframe]->getPositionInGround(state);
>>>>>>> 0669be1b

        // Compute position error.

        for (int ip = 0; ip < position_ref.size(); ++ip) {
            position_ref[ip] =
                    m_ref_splines[3*iframe + ip].calcValue(timeVec);
        }
        Vec3 error = position_model - position_ref;

        // Add this frame's position error to the integrand.
        const double& weight = m_translation_weights[iframe];
        integrand += weight * error.normSqr();
    }
}

void MocoTranslationTrackingGoal::printDescriptionImpl(std::ostream& stream) const {
    stream << "        ";
    stream << "translation reference file: "
           << get_translation_reference_file() << std::endl;
    for (int i = 0; i < (int)m_frame_paths.size(); i++) {
        stream << "        ";
        stream << "frame " << i << ": " << m_frame_paths[i] << ", ";
        stream << "weight: " << m_translation_weights[i] << std::endl;
    }
}<|MERGE_RESOLUTION|>--- conflicted
+++ resolved
@@ -132,29 +132,17 @@
     setRequirements(1, 1, SimTK::Stage::Position);
 }
 
-<<<<<<< HEAD
 void MocoTranslationTrackingGoal::calcIntegrandImpl(
         const IntegrandInput& input, SimTK::Real& integrand) const {
     const auto& time = input.state.getTime();
     getModel().realizePosition(input.state);
-=======
-void MocoTranslationTrackingGoal::calcIntegrandImpl(const SimTK::State& state,
-        double& integrand) const {
-    const auto& time = state.getTime();
-    getModel().realizePosition(state);
->>>>>>> 0669be1b
     SimTK::Vector timeVec(1, time);
 
     integrand = 0;
     Vec3 position_ref;
     for (int iframe = 0; iframe < (int)m_model_frames.size(); ++iframe) {
-<<<<<<< HEAD
-        const auto& p_model =
+        const auto& position_model =
             m_model_frames[iframe]->getPositionInGround(input.state);
-=======
-        const auto& position_model =
-            m_model_frames[iframe]->getPositionInGround(state);
->>>>>>> 0669be1b
 
         // Compute position error.
 
