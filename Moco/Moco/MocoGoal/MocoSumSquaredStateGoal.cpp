/* -------------------------------------------------------------------------- *
 * OpenSim Moco: MocoSumSquaredStateGoal.cpp                                  *
 * -------------------------------------------------------------------------- *
 * Copyright (c) 2019 Stanford University and the Authors                     *
 *                                                                            *
 * Author(s): Christopher Dembia                                              *
 *                                                                            *
 * Licensed under the Apache License, Version 2.0 (the "License"); you may    *
 * not use this file except in compliance with the License. You may obtain a  *
 * copy of the License at http://www.apache.org/licenses/LICENSE-2.0          *
 *                                                                            *
 * Unless required by applicable law or agreed to in writing, software        *
 * distributed under the License is distributed on an "AS IS" BASIS,          *
 * WITHOUT WARRANTIES OR CONDITIONS OF ANY KIND, either express or implied.   *
 * See the License for the specific language governing permissions and        *
 * limitations under the License.                                             *
 * -------------------------------------------------------------------------- */
#include "MocoSumSquaredStateGoal.h"

#include <OpenSim/Simulation/Model/Model.h>

using namespace OpenSim;

MocoSumSquaredStateGoal::MocoSumSquaredStateGoal() {
    constructProperties();
}

void MocoSumSquaredStateGoal::initializeOnModelImpl(const Model& model) const {
    // Throw exception if a weight is specified for a nonexistent state.
    auto allSysYIndices = createSystemYIndexMap(model);

    std::regex regex;
    if (getProperty_pattern().size()) { regex = std::regex(get_pattern()); }

    // All user-provided weights must match a state, and if a pattern is given,
    // must match the pattern.
    if (get_state_weights().getSize()) {
        for (int i = 0; i < get_state_weights().getSize(); ++i) {
            const auto& weightName = get_state_weights().get(i).getName();
            if (allSysYIndices.count(weightName) == 0) {
                OPENSIM_THROW_FRMOBJ(Exception,
                        "Weight provided with name '" + weightName +
                        "' but this is not a recognized state.");
            }

            if (getProperty_pattern().size()) {
                if (!std::regex_match(weightName, regex)) {
                    OPENSIM_THROW_FRMOBJ(Exception,
                            format("Weight provided with name '%s' but this "
                                   "name does not match the pattern '%s'.",
                                    weightName, get_pattern()));
                }
            }
        }
    }

    // If pattern is given, populate m_sysYIndices based on the pattern.
    if (getProperty_pattern().size()) {
        for (const auto& sysYPair : allSysYIndices) {
            const auto& svName = sysYPair.first;
            if (std::regex_match(svName, regex)) {
                m_sysYIndices.push_back(allSysYIndices[svName]);
                m_state_names.push_back(svName);

                double weight = getStateWeight(svName);
                m_state_weights.push_back(weight);
            }
        }

        // Pattern must match at least one state.
        if (m_sysYIndices.size() == 0) {
            OPENSIM_THROW_FRMOBJ(Exception,
                    format("Pattern '%s' given but no state variables "
                           "matched the pattern.", get_pattern()));
        }
    }

    // If no pattern is given, fill in all states into m_sysYIndices, and
    // then either use user-provided weight if given or 1.0 if not given.
    else {
        for (const auto& sysYPair : allSysYIndices) {
            const auto& svName = sysYPair.first;
            m_sysYIndices.push_back(allSysYIndices[svName]);
            m_state_names.push_back(svName);

            double weight = getStateWeight(svName);
            m_state_weights.push_back(weight);
        }
    }

<<<<<<< HEAD
void MocoSumSquaredStateGoal::initializeOnModelImpl(const Model&) const {
    setRequirements(1, 1, SimTK::Stage::Time);
}

void MocoSumSquaredStateGoal::calcIntegrandImpl(
        const IntegrandInput& input, SimTK::Real& integrand) const {
    integrand = input.state.getY().normSqr();
=======
    setNumIntegralsAndOutputs(1, 1);
}

void MocoSumSquaredStateGoal::calcIntegrandImpl(
        const SimTK::State& state, double& integrand) const {
    for (int i = 0; i < (int)m_state_weights.size(); ++i) {
        const auto& value = state.getY()[m_sysYIndices[i]];
        integrand += m_state_weights[i] * value * value;
    }
}

void MocoSumSquaredStateGoal::printDescriptionImpl(std::ostream& stream) const {
    for (int i = 0; i < (int)m_state_names.size(); i++) {
        stream << "        ";
        stream << "state: " << m_state_names[i] << ", "
               << "weight: " << m_state_weights[i] << std::endl;
    }
}

double MocoSumSquaredStateGoal::getStateWeight(
        const std::string& stateName) const {
    double weight = 1.0;
    for (int i = 0; i < get_state_weights().getSize(); ++i) {
        const auto& thisWeight = get_state_weights().get(i);
        if (thisWeight.getName() == stateName) {
            weight = thisWeight.getWeight();
            break;
        }
    }
    return weight;
>>>>>>> 0669be1b
}<|MERGE_RESOLUTION|>--- conflicted
+++ resolved
@@ -88,22 +88,13 @@
         }
     }
 
-<<<<<<< HEAD
-void MocoSumSquaredStateGoal::initializeOnModelImpl(const Model&) const {
     setRequirements(1, 1, SimTK::Stage::Time);
 }
 
 void MocoSumSquaredStateGoal::calcIntegrandImpl(
         const IntegrandInput& input, SimTK::Real& integrand) const {
-    integrand = input.state.getY().normSqr();
-=======
-    setNumIntegralsAndOutputs(1, 1);
-}
-
-void MocoSumSquaredStateGoal::calcIntegrandImpl(
-        const SimTK::State& state, double& integrand) const {
     for (int i = 0; i < (int)m_state_weights.size(); ++i) {
-        const auto& value = state.getY()[m_sysYIndices[i]];
+        const auto& value = input.state.getY()[m_sysYIndices[i]];
         integrand += m_state_weights[i] * value * value;
     }
 }
@@ -127,5 +118,4 @@
         }
     }
     return weight;
->>>>>>> 0669be1b
 }