/* -------------------------------------------------------------------------- *
 * OpenSim Moco: MocoSumSquaredStateGoal.cpp                                  *
 * -------------------------------------------------------------------------- *
 * Copyright (c) 2019 Stanford University and the Authors                     *
 *                                                                            *
 * Author(s): Christopher Dembia                                              *
 *                                                                            *
 * Licensed under the Apache License, Version 2.0 (the "License"); you may    *
 * not use this file except in compliance with the License. You may obtain a  *
 * copy of the License at http://www.apache.org/licenses/LICENSE-2.0          *
 *                                                                            *
 * Unless required by applicable law or agreed to in writing, software        *
 * distributed under the License is distributed on an "AS IS" BASIS,          *
 * WITHOUT WARRANTIES OR CONDITIONS OF ANY KIND, either express or implied.   *
 * See the License for the specific language governing permissions and        *
 * limitations under the License.                                             *
 * -------------------------------------------------------------------------- */
#include "MocoSumSquaredStateGoal.h"

#include <OpenSim/Simulation/Model/Model.h>

using namespace OpenSim;

MocoSumSquaredStateGoal::MocoSumSquaredStateGoal() {
    constructProperties();
}

void MocoSumSquaredStateGoal::initializeOnModelImpl(const Model& model) const {
    // Throw exception if a weight is specified for a nonexistent state.
    auto allSysYIndices = createSystemYIndexMap(model);

    std::regex regex;
    if (getProperty_pattern().size()) { regex = std::regex(get_pattern()); }

    // All user-provided weights must match a state, and if a pattern is given,
    // must match the pattern.
    if (get_state_weights().getSize()) {
        for (int i = 0; i < get_state_weights().getSize(); ++i) {
            const auto& weightName = get_state_weights().get(i).getName();
            if (allSysYIndices.count(weightName) == 0) {
                OPENSIM_THROW_FRMOBJ(Exception,
                        "Weight provided with name '" + weightName +
                        "' but this is not a recognized state.");
            }

            if (getProperty_pattern().size()) { 
                if (!std::regex_match(weightName, regex)) {
                    OPENSIM_THROW_FRMOBJ(Exception,
                            format("Weight provided with name '%s' but this "
                                   "name does not match the pattern '%s'.",
                                    weightName, get_pattern()));
                }
            }
        }
    }

    // If pattern is given, populate m_sysYIndices based on the pattern.
    if (getProperty_pattern().size()) {
        for (const auto& sysYPair : allSysYIndices) {
            const auto& svName = sysYPair.first;
            if (std::regex_match(svName, regex)) {
                m_sysYIndices.push_back(allSysYIndices[svName]);
                m_state_names.push_back(svName);

                double weight = getStateWeight(svName);
                m_state_weights.push_back(weight);
            }
        }

        // Pattern must match at least one state.
        if (m_sysYIndices.size() == 0) {
            OPENSIM_THROW_FRMOBJ(Exception,
                    format("Pattern '%s' given but no state variables "
                           "matched the pattern.", get_pattern()));
        }
    }

    // If no pattern is given, fill in all states into m_sysYIndices, and
    // then either use user-provided weight if given or 1.0 if not given.
    else {
        for (const auto& sysYPair : allSysYIndices) {
            const auto& svName = sysYPair.first;
            m_sysYIndices.push_back(allSysYIndices[svName]);
            m_state_names.push_back(svName);

            double weight = getStateWeight(svName);
            m_state_weights.push_back(weight);
        }
    }

<<<<<<< HEAD
void MocoSumSquaredStateGoal::initializeOnModelImpl(const Model&) const {
=======
>>>>>>> e39887b8
    setNumIntegralsAndOutputs(1, 1);
}

void MocoSumSquaredStateGoal::calcIntegrandImpl(
        const SimTK::State& state, double& integrand) const {
    for (int i = 0; i < (int)m_state_weights.size(); ++i) {
        const auto& value = state.getY()[m_sysYIndices[i]];
        integrand += m_state_weights[i] * value * value;
    }
}

void MocoSumSquaredStateGoal::printDescriptionImpl(std::ostream& stream) const {
    for (int i = 0; i < (int)m_state_names.size(); i++) {
        stream << "        ";
        stream << "state: " << m_state_names[i] << ", "
               << "weight: " << m_state_weights[i] << std::endl;
    }
}

double MocoSumSquaredStateGoal::getStateWeight(
        const std::string& stateName) const {
    double weight = 1.0;
    for (int i = 0; i < get_state_weights().getSize(); ++i) {
        const auto& thisWeight = get_state_weights().get(i);
        if (thisWeight.getName() == stateName) {
            weight = thisWeight.getWeight();
            break;
        }
    }
    return weight;
}<|MERGE_RESOLUTION|>--- conflicted
+++ resolved
@@ -43,7 +43,7 @@
                         "' but this is not a recognized state.");
             }
 
-            if (getProperty_pattern().size()) { 
+            if (getProperty_pattern().size()) {
                 if (!std::regex_match(weightName, regex)) {
                     OPENSIM_THROW_FRMOBJ(Exception,
                             format("Weight provided with name '%s' but this "
@@ -88,10 +88,6 @@
         }
     }
 
-<<<<<<< HEAD
-void MocoSumSquaredStateGoal::initializeOnModelImpl(const Model&) const {
-=======
->>>>>>> e39887b8
     setNumIntegralsAndOutputs(1, 1);
 }
 
