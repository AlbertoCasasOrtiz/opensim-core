#ifndef MOCO_MOCOTOOL_H
#define MOCO_MOCOTOOL_H
/* -------------------------------------------------------------------------- *
 * OpenSim Moco: MocoTool.h                                                   *
 * -------------------------------------------------------------------------- *
 * Copyright (c) 2019 Stanford University and the Authors                     *
 *                                                                            *
 * Author(s): Christopher Dembia                                              *
 *                                                                            *
 * Licensed under the Apache License, Version 2.0 (the "License"); you may    *
 * not use this file except in compliance with the License. You may obtain a  *
 * copy of the License at http://www.apache.org/licenses/LICENSE-2.0          *
 *                                                                            *
 * Unless required by applicable law or agreed to in writing, software        *
 * distributed under the License is distributed on an "AS IS" BASIS,          *
 * WITHOUT WARRANTIES OR CONDITIONS OF ANY KIND, either express or implied.   *
 * See the License for the specific language governing permissions and        *
 * limitations under the License.                                             *
 * -------------------------------------------------------------------------- */

#include "ModelProcessor.h"

#include <OpenSim/Common/Object.h>

namespace OpenSim {

/// This is a base class for solving problems that depend on an observed motion
/// using Moco's optimal control methods.
class MocoTool : public Object {
    OpenSim_DECLARE_ABSTRACT_OBJECT(MocoTool, Object);

public:
<<<<<<< HEAD
    OpenSim_DECLARE_PROPERTY(write_solution, std::string,
    "Provide the folder path (relative to working directory) to which the "
    "solution files should be written. Set to 'false' to not write the "
    "solution to disk.");

    MocoTool();

    /// Load a MocoTool setup file.
    MocoTool(const std::string& omocoFile);

    const MocoProblem& getProblem() const;

    /// If using this method in C++, make sure to include the "&" in the
    /// return type; otherwise, you'll make a copy of the problem, and the copy
    /// will have no effect on this MocoTool.
    MocoProblem& updProblem();

    /// Call this method once you have finished setting up your MocoProblem.
    /// This returns a reference to the MocoSolver, which you can then edit.
    /// If using this method in C++, make sure to include the "&" in the
    /// return type; otherwise, you'll make a copy of the solver, and the copy
    /// will have no effect on this MocoTool.
    MocoTropterSolver& initTropterSolver();

    // TODO document
    /// This returns a fresh MucoCasADiSolver and deletes the previous solver.
    MocoCasADiSolver& initCasADiSolver();

    /// Access the solver. Make sure to call `initSolver()` beforehand.
    /// If using this method in C++, make sure to include the "&" in the
    /// return type; otherwise, you'll make a copy of the solver, and the copy
    /// will have no effect on this MocoTool.
    MocoSolver& updSolver();

    /// Solve the provided MocoProblem using the provided MocoSolver, and
    /// obtain the solution to the problem. If the write_solution property
    /// contains a file path (that is, it's not "false"), then the solution is
    /// also written to disk.
    /// @precondition
    ///     You must have finished setting up both the problem and solver.
    /// This reinitializes the solver so that any changes you have made will
    /// hold.
    MocoSolution solve() const;

    /// Interactively visualize an iterate using the simbody-visualizer. The
    /// iterate could be an initial guess, a solution, etc.
    /// @precondition
    ///     The MocoProblem must contain the model corresponding to
    ///     the provided iterate.
    void visualize(const MocoIterate& it) const;

    /// Calculate the requested outputs using the model in the problem and the
    /// states and controls in the MocoIterate.
    /// The output paths can be regular expressions. For example,
    /// ".*activation" gives the activation of all muscles.
    /// Constraints are not enforced but prescribed motion (e.g.,
    /// PositionMotion) is.
    /// @note Parameters in the MocoIterate are **not** applied to the model.
    TimeSeriesTable analyze(const MocoIterate& it,
            std::vector<std::string> outputPaths) const;

    /// @name Using other solvers
    /// @{
    template <typename SolverType>
    void setCustomSolver() {
        set_solver(SolverType());
    }

    /// @precondition If not using MucoTropterSolver or MucoCasADiSolver, you
    /// must invoke setCustomSolver() first.
    template <typename SolverType>
    SolverType& initSolver() {
        return dynamic_cast<SolverType&>(initSolverInternal());
    }

    template <typename SolverType>
    SolverType& updSolver() {
        return dynamic_cast<SolverType&>(upd_solver());
    }
    /// @}
=======
    OpenSim_DECLARE_OPTIONAL_PROPERTY(initial_time, double,
            "The start of the time interval. "
            "All data must start at or before this time. "
            "(default: earliest time available in all provided data)");
>>>>>>> 8bec6b15

    OpenSim_DECLARE_OPTIONAL_PROPERTY(final_time, double,
            "The end of the time interval. "
            "All data must end at or after this time. "
            "(default: latest time available in all provided data)");

    OpenSim_DECLARE_PROPERTY(mesh_interval, double,
            "The time duration of each mesh interval "
            "(default: 0.020 seconds).");

    OpenSim_DECLARE_PROPERTY(clip_time_range, bool,
            "Set the time range to be 1e-3 shorter on both ends to leave space "
            "for finite difference estimates (default: false).");

    OpenSim_DECLARE_PROPERTY(
            model, ModelProcessor, "The musculoskeletal model to use.");

    MocoTool() { constructProperties(); }

    void setModel(ModelProcessor model) { set_model(std::move(model)); }

protected:
#ifndef SWIG
    struct TimeInfo {
        double initial = -SimTK::Infinity;
        double final = SimTK::Infinity;
        int numMeshPoints = -1;
    };
    /// This function updates a TimeInfo so the initial and final times are
    /// within the data times provided. If the user provided a value for the
    /// initial_time or final_time properties, then this ensures the
    /// user-provided times are within the data times, and the info is updated
    /// to use the user-provided times.
    /// Finally, the TimeInfo.numMeshPoints field is updated based on the
    /// mesh_interval property.
    void updateTimeInfo(const std::string& dataLabel, const double& dataInitial,
            const double& dataFinal, TimeInfo& info) const;

    /// Get the canonicalized absolute pathname with respect to the setup file
    /// directory from a given pathname which can be relative or absolute. Here, 
    /// canonicalized means that the pathname is analyzed and possibly modified 
    /// to conform to the current platform.
    std::string getFilePath(const std::string& file) const;

#endif
private:
    void constructProperties();
};

} // namespace OpenSim

#endif // MOCO_MOCOTOOL_H<|MERGE_RESOLUTION|>--- conflicted
+++ resolved
@@ -30,93 +30,10 @@
     OpenSim_DECLARE_ABSTRACT_OBJECT(MocoTool, Object);
 
 public:
-<<<<<<< HEAD
-    OpenSim_DECLARE_PROPERTY(write_solution, std::string,
-    "Provide the folder path (relative to working directory) to which the "
-    "solution files should be written. Set to 'false' to not write the "
-    "solution to disk.");
-
-    MocoTool();
-
-    /// Load a MocoTool setup file.
-    MocoTool(const std::string& omocoFile);
-
-    const MocoProblem& getProblem() const;
-
-    /// If using this method in C++, make sure to include the "&" in the
-    /// return type; otherwise, you'll make a copy of the problem, and the copy
-    /// will have no effect on this MocoTool.
-    MocoProblem& updProblem();
-
-    /// Call this method once you have finished setting up your MocoProblem.
-    /// This returns a reference to the MocoSolver, which you can then edit.
-    /// If using this method in C++, make sure to include the "&" in the
-    /// return type; otherwise, you'll make a copy of the solver, and the copy
-    /// will have no effect on this MocoTool.
-    MocoTropterSolver& initTropterSolver();
-
-    // TODO document
-    /// This returns a fresh MucoCasADiSolver and deletes the previous solver.
-    MocoCasADiSolver& initCasADiSolver();
-
-    /// Access the solver. Make sure to call `initSolver()` beforehand.
-    /// If using this method in C++, make sure to include the "&" in the
-    /// return type; otherwise, you'll make a copy of the solver, and the copy
-    /// will have no effect on this MocoTool.
-    MocoSolver& updSolver();
-
-    /// Solve the provided MocoProblem using the provided MocoSolver, and
-    /// obtain the solution to the problem. If the write_solution property
-    /// contains a file path (that is, it's not "false"), then the solution is
-    /// also written to disk.
-    /// @precondition
-    ///     You must have finished setting up both the problem and solver.
-    /// This reinitializes the solver so that any changes you have made will
-    /// hold.
-    MocoSolution solve() const;
-
-    /// Interactively visualize an iterate using the simbody-visualizer. The
-    /// iterate could be an initial guess, a solution, etc.
-    /// @precondition
-    ///     The MocoProblem must contain the model corresponding to
-    ///     the provided iterate.
-    void visualize(const MocoIterate& it) const;
-
-    /// Calculate the requested outputs using the model in the problem and the
-    /// states and controls in the MocoIterate.
-    /// The output paths can be regular expressions. For example,
-    /// ".*activation" gives the activation of all muscles.
-    /// Constraints are not enforced but prescribed motion (e.g.,
-    /// PositionMotion) is.
-    /// @note Parameters in the MocoIterate are **not** applied to the model.
-    TimeSeriesTable analyze(const MocoIterate& it,
-            std::vector<std::string> outputPaths) const;
-
-    /// @name Using other solvers
-    /// @{
-    template <typename SolverType>
-    void setCustomSolver() {
-        set_solver(SolverType());
-    }
-
-    /// @precondition If not using MucoTropterSolver or MucoCasADiSolver, you
-    /// must invoke setCustomSolver() first.
-    template <typename SolverType>
-    SolverType& initSolver() {
-        return dynamic_cast<SolverType&>(initSolverInternal());
-    }
-
-    template <typename SolverType>
-    SolverType& updSolver() {
-        return dynamic_cast<SolverType&>(upd_solver());
-    }
-    /// @}
-=======
     OpenSim_DECLARE_OPTIONAL_PROPERTY(initial_time, double,
             "The start of the time interval. "
             "All data must start at or before this time. "
             "(default: earliest time available in all provided data)");
->>>>>>> 8bec6b15
 
     OpenSim_DECLARE_OPTIONAL_PROPERTY(final_time, double,
             "The end of the time interval. "
@@ -156,8 +73,8 @@
             const double& dataFinal, TimeInfo& info) const;
 
     /// Get the canonicalized absolute pathname with respect to the setup file
-    /// directory from a given pathname which can be relative or absolute. Here, 
-    /// canonicalized means that the pathname is analyzed and possibly modified 
+    /// directory from a given pathname which can be relative or absolute. Here,
+    /// canonicalized means that the pathname is analyzed and possibly modified
     /// to conform to the current platform.
     std::string getFilePath(const std::string& file) const;
 
