--- conflicted
+++ resolved
@@ -27,14 +27,6 @@
 /// function is approximated by Simpson quadrature.
 class HermiteSimpson : public Transcription {
 public:
-<<<<<<< HEAD
-    HermiteSimpson(const Solver& solver, const Problem& problem, 
-                bool interpolate_control_midpoints)
-            : Transcription(solver, problem, 2*solver.getNumMeshPoints() - 1,
-                      solver.getNumMeshPoints()) {
-        m_interpolate_control_midpoints = interpolate_control_midpoints;
-        createVariablesAndSetBounds();
-=======
     HermiteSimpson(const Solver& solver, const Problem& problem)
             : Transcription(solver, problem) {
         casadi::DM grid =
@@ -48,12 +40,9 @@
             }
         }
         createVariablesAndSetBounds(grid);
->>>>>>> 2966d3c1
     }
 
 private:
-    bool m_interpolate_control_midpoints = true;
-
     casadi::DM createQuadratureCoefficientsImpl() const override;
     casadi::DM createKinematicConstraintIndicesImpl() const override;
     void applyConstraintsImpl(const VariablesMX& vars, const casadi::MX& xdot,
