--- conflicted
+++ resolved
@@ -54,7 +54,7 @@
     Model model = get_model().process(getDocumentDirectory());
     model.initSystem();
 
-    TimeSeriesTable kinematics = 
+    TimeSeriesTable kinematics =
             get_kinematics().process(getDocumentDirectory(), &model);
 
     // Prescribe the kinematics.
@@ -91,17 +91,7 @@
 
     // TODO: Allow users to specify costs flexibly.
     auto* effort = problem.addGoal<MocoControlGoal>("excitation_effort");
-<<<<<<< HEAD
     effort->setWeightForControlPattern(".*/reserve_.*", get_reserves_weight());
-=======
-    for (const auto& actu : model.getComponentList<CoordinateActuator>()) {
-        auto name = actu.getName();
-        if (std::regex_match(name, std::regex("^reserve_.*"))) {
-            effort->setWeightForControl(actu.getAbsolutePathString(), 
-                    get_reserves_weight());
-        }
-    }
->>>>>>> 19abc27e
 
     // Prevent "free" activation at the beginning of the motion.
     problem.addGoal<MocoInitialActivationGoal>("initial_activation");
@@ -112,30 +102,15 @@
 
     // Configure the MocoSolver.
     // -------------------------
-<<<<<<< HEAD
-    auto& solver = moco.initCasADiSolver();
-=======
     auto& solver = study.initCasADiSolver();
->>>>>>> 19abc27e
     solver.set_multibody_dynamics_mode("implicit");
     OPENSIM_THROW_IF_FRMOBJ(get_tolerance() <= 0, Exception,
             format("Tolerance must be positive, but got %g.", get_tolerance()));
     solver.set_optim_convergence_tolerance(get_tolerance());
     solver.set_optim_constraint_tolerance(get_tolerance());
-<<<<<<< HEAD
     solver.set_interpolate_control_midpoints(false);
     solver.set_minimize_implicit_auxiliary_derivatives(true);
-    solver.set_implicit_auxiliary_derivatives_weight(1);
-=======
-    solver.set_transcription_scheme("trapezoidal");
-    if (model.getWorkingState().getNMultipliers()) {
-        solver.set_transcription_scheme("hermite-simpson");
-        solver.set_enforce_constraint_derivatives(true);
-        solver.set_interpolate_control_midpoints(false);
-    }
-    solver.set_minimize_implicit_auxiliary_derivatives(true);
     solver.set_implicit_auxiliary_derivatives_weight(0.01);
->>>>>>> 19abc27e
     // The sparsity detection works fine with DeGrooteFregly2016Muscle.
     solver.set_optim_sparsity_detection("random");
     // Forward is 3x faster than central.
