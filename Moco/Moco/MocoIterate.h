#ifndef MOCO_MOCOITERATE_H
#define MOCO_MOCOITERATE_H
/* -------------------------------------------------------------------------- *
 * OpenSim Moco: MocoIterate.h                                                *
 * -------------------------------------------------------------------------- *
 * Copyright (c) 2017 Stanford University and the Authors                     *
 *                                                                            *
 * Author(s): Christopher Dembia                                              *
 *                                                                            *
 * Licensed under the Apache License, Version 2.0 (the "License"); you may    *
 * not use this file except in compliance with the License. You may obtain a  *
 * copy of the License at http://www.apache.org/licenses/LICENSE-2.0          *
 *                                                                            *
 * Unless required by applicable law or agreed to in writing, software        *
 * distributed under the License is distributed on an "AS IS" BASIS,          *
 * WITHOUT WARRANTIES OR CONDITIONS OF ANY KIND, either express or implied.   *
 * See the License for the specific language governing permissions and        *
 * limitations under the License.                                             *
 * -------------------------------------------------------------------------- */

#include "osimMocoDLL.h"

#include <OpenSim/Common/Storage.h>
#include <OpenSim/Simulation/StatesTrajectory.h>

namespace OpenSim {

class MocoProblem;
class MocoProblemRep;

/// This exception is thrown if you try to invoke most methods on MocoIterate
/// while the iterate is sealed.
class OSIMMOCO_API MocoIterateIsSealed : public Exception {
public:
    MocoIterateIsSealed(
            const std::string& file, size_t line, const std::string& func)
            : Exception(file, line, func) {
        addMessage("This iterate is sealed, to force you to acknowledge the "
                   "solver failed; call unseal() to gain access.");
    }
};

/** The values of the variables in an optimal control problem.
This can be used for specifying an initial guess, or holding the solution
returned by a solver.

The file format for reading and writing a MocoIterate is comprised of a
file header followed by a row of column names and the stored data. The file
header contains the number of states, controls, Lagrange multipliers (for
kinematic constraints), derivatives (non-zero if the dynamics mode is implict),
slacks (for special solver implmentations), and parameters (order does
not matter). Order does matter for the column names and corresponding data
columns. The columns *must* follow this order: time, states, controls,
multipliers, derivatives, slacks, parameters.
@note Slack columns may contain real number or NaN values, depending on their
use. For example, values for velocity correction variables used in problems
with model kinematic constraints are defined only at the midpoint of a Hermite-
Simpson mesh interval. The non-midpoint variables are returned as NaN in the
slack variable data structure.
@note For parameter columns, the value of the parameter is stored in
the first row of the column, while the rest of the rows are filled with
NaNs.
@samplefile
num_controls=<number-of-control-variables>
num_derivatives=<number-of-derivative-variables>
num_multipliers=<number-of-multiplier-variables>
num_parameters=<number-of-parameter-variables>
num_slacks=<number-of-slack-variables>
num_states=<number-of-state-variables>
time,<state-0-name>,...,<control-0-name>,...,<multiplier-0-name>,..., \
        <derivative-0-name>,...,<slack-0-name>,...,<parameter-0-name>,...
<#>,<#>,...,<#>,...,<#>,...,<#>,...,<#-or-NaN>,...,<#>  ,...
<#>,<#>,...,<#>,...,<#>,...,<#>,...,<#-or-NaN>,...,<NaN>,...
 : , : ,..., : ,..., : ,..., : ,...,    :     ,...,  :  ,...
<#>,<#>,...,<#>,...,<#>,...,<#>,...,<#-or-NaN>,...,<NaN>,...
@endsamplefile
(If stored in a STO file, the delimiters are tabs, not commas.)


@par Implicit dynamics model
If the solver uses an implicit dynamics mode, then there are "control"
variables ("adjunct" variables in tropter's terminology) for the generalized
accelerations. These are stored in the iterate as derivative variables. */
// Not using three-slash doxygen comments because that messes up verbatim.
class OSIMMOCO_API MocoIterate {
public:
    MocoIterate() = default;
    MocoIterate(const SimTK::Vector& time, std::vector<std::string> state_names,
            std::vector<std::string> control_names,
            std::vector<std::string> multiplier_names,
            std::vector<std::string> parameter_names,
            const SimTK::Matrix& statesTrajectory,
            const SimTK::Matrix& controlsTrajectory,
            const SimTK::Matrix& multipliersTrajectory,
            const SimTK::RowVector& parameters);
    /// This constructor is for use with the implicit dynamics mode, and
    /// allows specifying a derivativesTrajectory.
    MocoIterate(const SimTK::Vector& time, std::vector<std::string> state_names,
            std::vector<std::string> control_names,
            std::vector<std::string> multiplier_names,
            std::vector<std::string> derivative_names,
            std::vector<std::string> parameter_names,
            const SimTK::Matrix& statesTrajectory,
            const SimTK::Matrix& controlsTrajectory,
            const SimTK::Matrix& multipliersTrajectory,
            const SimTK::Matrix& derivativesTrajectory,
            const SimTK::RowVector& parameters);
<<<<<<< HEAD
=======
#ifndef SWIG
>>>>>>> f6a5d7f4
    /// This constructor allows you to control which
    /// data you provide for the iterate. The possible keys for continuousVars
    /// are "states", "controls", "multipliers", and "derivatives". The names
    /// and data are grouped together, and you can leave out any of the keys.
    template <typename T>
    using NamesAndData = std::pair<std::vector<std::string>, T>;
    MocoIterate(const SimTK::Vector& time,
            const std::map<std::string, NamesAndData<SimTK::Matrix>>&
                    continuousVars,
            const NamesAndData<SimTK::RowVector>& parameters = {});
<<<<<<< HEAD
=======
#endif
>>>>>>> f6a5d7f4
    /// Read a MocoIterate from a data file (e.g., STO, CSV). See output of
    /// write() for the correct format.
    explicit MocoIterate(const std::string& filepath);

    virtual ~MocoIterate() = default;

    /// Returns a dynamically-allocated copy of this iterate. You must manage
    /// the memory for return value.
    /// @note This works even if the iterate is sealed.
    virtual MocoIterate* clone() const { return new MocoIterate(*this); }

    bool empty() const {
        ensureUnsealed();
        return !(m_time.size() || m_states.nelt() || m_controls.nelt() ||
                 m_multipliers.nelt() || m_derivatives.nelt() ||
                 m_slacks.nelt() || m_parameters.nelt() ||
                 m_state_names.size() || m_control_names.size() ||
                 m_multiplier_names.size() || m_derivative_names.size() ||
                 m_slack_names.size() || m_parameter_names.size());
    }

    /// @name Change the length of the trajectory
    /// @{

    /// Resize the time vector and the time dimension of the states, controls,
    /// multipliers, and derivatives trajectories, and set all times, states,
    /// controls, multipliers, and derivatives to NaN.
    /// @note Parameters are NOT set to NaN.
    // TODO rename to setNumPoints(), setNumNodes(), setNumTimePoints().
    void setNumTimes(int numTimes) {
        ensureUnsealed();
        m_time.resize(numTimes);
        m_time.setToNaN();
        m_states.resize(numTimes, m_states.ncol());
        m_states.setToNaN();
        m_controls.resize(numTimes, m_controls.ncol());
        m_controls.setToNaN();
        m_multipliers.resize(numTimes, m_multipliers.ncol());
        m_multipliers.setToNaN();
        m_derivatives.resize(numTimes, m_derivatives.ncol());
        m_derivatives.setToNaN();
        m_slacks.resize(numTimes, m_slacks.ncol());
        m_slacks.setToNaN();
    }
    /// Uniformly resample (interpolate) the iterate so that it retains the
    /// same initial and final times but now has the provided number of time
    /// points.
    /// Resampling is done by creating a 5-th degree GCV spline of the states
    /// and controls and evaluating the spline at the `numTimes` time points.
    /// The degree is reduced as necessary if getNumTimes() < 6, and
    /// resampling is not possible if getNumTimes() < 2.
    /// @returns the resulting time interval between time points.
    double resampleWithNumTimes(int numTimes);
    /// Uniformly resample (interpolate) the iterate to try to achieve the
    /// provided time interval between mesh points, while preserving the
    /// initial and final times. The resulting time interval may be shorter
    /// than what you request (in order to preserve initial and
    /// final times), and is returned by this function.
    /// Resampling is done by creating a 5-th degree GCV spline of the states
    /// and controls and evaluating the spline at the new time points.
    /// The degree is reduced as necessary if getNumTimes() < 6, and
    /// resampling is not possible if getNumTimes() < 2.
    double resampleWithInterval(double desiredTimeInterval);
    /// Uniformly resample (interpolate) the iterate to try to achieve the
    /// provided frequency of time points per second of the trajectory, while
    /// preserving the initial and final times. The resulting frequency may be
    /// higher than what you request (in order to preserve initial and final
    /// times), and is returned by this function.
    /// Resampling is done by creating a 5-th degree GCV spline of the states
    /// and controls and evaluating the spline at the new time points.
    /// The degree is reduced as necessary if getNumTimes() < 6, and
    /// resampling is not possible if getNumTimes() < 2.
    double resampleWithFrequency(double desiredNumTimePointsPerSecond);
    /// Resample (interpolate) the data in this iterate at the provided times.
    /// If all times have the same value (e.g., 0.0), then the value of each
    /// variable for all time is its previous value at the initial time.
    /// @throws Exception if new times are not within existing initial and final
    /// times, if the new times are decreasing, or if getNumTimes() < 2.
    void resample(SimTK::Vector newTime);
    /// @}

    /// @name Set the data
    /// @{

    /// Set the time vector. The provided vector must have the same number of
    /// elements as the pre-existing time vector; use setNumTimes() or the
    /// "resample..." functions to change the number of times.
    /// @note Using `setTime({5, 10})` uses the initializer list overload
    /// below; it does *not* construct a 5-element vector with the value 10.
    void setTime(const SimTK::Vector& time);
    /// Set the value of a single state variable across time. The provided
    /// vector must have length getNumTimes().
    /// @note Using `setState(name, {5, 10})` uses the initializer list
    /// overload below; it does *not* construct a 5-element vector with the
    /// value 10.
    void setState(const std::string& name, const SimTK::Vector& trajectory);
    /// Set the value of a single control variable across time. The provided
    /// vector must have length getNumTimes().
    /// @note Using `setControl(name, {5, 10})` uses the initializer list
    /// overload below; it does *not* construct a 5-element vector with the
    /// value 10.
    void setControl(const std::string& name, const SimTK::Vector& trajectory);
    /// Set the value of a single Lagrange multiplier variable across time. The
    /// provided vector must have length getNumTimes().
    /// @note Using `setMultiplier(name, {5, 10})` uses the initializer list
    /// overload below; it does *not* construct a 5-element vector with the
    /// value 10.
    void setMultiplier(
            const std::string& name, const SimTK::Vector& trajectory);

    /// Set the value of a single parameter variable. This value is invariant
    /// across time.
    void setParameter(const std::string& name, const SimTK::Real& value);

    /// Set the time vector. The provided vector must have the same number of
    /// elements as the pre-existing time vector; use setNumTimes() or the
    /// "resample..." functions to change the number of times.
    /// This variant supports use of an initializer list. Example:
    /// @code{.cpp}
    /// iterate.setTime({0, 0.5, 1.0});
    /// @endcode
    void setTime(std::initializer_list<double> time) {
        ensureUnsealed();
        SimTK::Vector v((int)time.size());
        int i = 0;
        for (auto it = time.begin(); it != time.end(); ++it, ++i) v[i] = *it;
        setTime(v);
    }
    /// Set the value of a single state variable across time. The provided
    /// vector must have length getNumTimes().
    /// This variant supports use of an initializer list:
    /// @code{.cpp}
    /// iterate.setState("/jointset/knee/flexion/value", {0, 0.5, 1.0});
    /// @endcode
    void setState(
            const std::string& name, std::initializer_list<double> trajectory) {
        ensureUnsealed();
        SimTK::Vector v((int)trajectory.size());
        int i = 0;
        for (auto it = trajectory.begin(); it != trajectory.end(); ++it, ++i)
            v[i] = *it;
        setState(name, v);
    }
    /// Set the value of a single control variable across time. The provided
    /// vector must have length getNumTimes().
    /// This variant supports use of an initializer list:
    /// @code{.cpp}
    /// iterate.setControl("/forceset/soleus", {0, 0.5, 1.0});
    /// @endcode
    void setControl(
            const std::string& name, std::initializer_list<double> trajectory) {
        ensureUnsealed();
        SimTK::Vector v((int)trajectory.size());
        int i = 0;
        for (auto it = trajectory.begin(); it != trajectory.end(); ++it, ++i)
            v[i] = *it;
        setControl(name, v);
    }
    /// Set the value of a single Lagrange multiplier variable across time. The
    /// provided vector must have length getNumTimes().
    /// This variant supports use of an initializer list:
    /// @code{.cpp}
    /// iterate.setMultiplier("lambda_cid0_p0", {0, 0.5, 1.0});
    /// @endcode
    void setMultiplier(
            const std::string& name, std::initializer_list<double> trajectory) {
        ensureUnsealed();
        SimTK::Vector v((int)trajectory.size());
        int i = 0;
        for (auto it = trajectory.begin(); it != trajectory.end(); ++it, ++i)
            v[i] = *it;
        setMultiplier(name, v);
    }

    /// Set the states trajectory. The provided data is interpolated at the
    /// times contained within this iterate. The controls trajectory is not
    /// altered. If the table only contains a subset of the states in the
    /// iterate (and allowMissingColumns is true), the unspecified states
    /// preserve their pre-existing values.
    ///
    /// This function might be helpful if you generate a guess using a
    /// forward simulation; you can access the forward simulation's states
    /// trajectory using Manager::getStateStorage() or
    /// Manager::getStatesTable().
    ///
    /// @param states
    ///     The column labels of the table should match the state
    ///     names (see getStateNames()). By default, the table must provide all
    ///     state variables. Any data outside the time range of this guess's
    ///     times are ignored.
    /// @param allowMissingColumns
    ///     If false, an exception is thrown if there are states in the
    ///     iterate that are not in the table.
    /// @param allowExtraColumns
    ///     If false, an exception is thrown if there are states in the
    ///     table that are not in the iterate.
    /// @see createFromStatesControlsTables.
    // TODO add tests in testMocoInterface.
    // TODO add setStatesTrajectory(const StatesTrajectory&)
    // TODO handle rotational coordinates specified in degrees.
    void setStatesTrajectory(const TimeSeriesTable& states,
            bool allowMissingColumns = false, bool allowExtraColumns = false);
    /// @}

    /// @name Accessors
    /// @{

    int getNumTimes() const {
        ensureUnsealed();
        return m_time.size();
    }
    const SimTK::Vector& getTime() const {
        ensureUnsealed();
        return m_time;
    }
    /// The first time in the time vector.
    /// @throws Exception If numTimes is 0.
    double getInitialTime() const;
    /// The last time in the time vector.
    /// @throws Exception If numTimes is 0.
    double getFinalTime() const;

    // TODO inconsistent plural "state names" vs "states trajectory"
    const std::vector<std::string>& getStateNames() const {
        ensureUnsealed();
        return m_state_names;
    }
    const std::vector<std::string>& getControlNames() const {
        ensureUnsealed();
        return m_control_names;
    }
    const std::vector<std::string>& getMultiplierNames() const {
        ensureUnsealed();
        return m_multiplier_names;
    }
    const std::vector<std::string>& getDerivativeNames() const {
        ensureUnsealed();
        return m_derivative_names;
    }
    const std::vector<std::string>& getParameterNames() const {
        ensureUnsealed();
        return m_parameter_names;
    }
    SimTK::VectorView_<double> getState(const std::string& name) const;
    SimTK::VectorView_<double> getControl(const std::string& name) const;
    SimTK::VectorView_<double> getMultiplier(const std::string& name) const;
    const SimTK::Real& getParameter(const std::string& name) const;
    const SimTK::Matrix& getStatesTrajectory() const {
        ensureUnsealed();
        return m_states;
    }
    const SimTK::Matrix& getControlsTrajectory() const {
        ensureUnsealed();
        return m_controls;
    }
    const SimTK::Matrix& getMultipliersTrajectory() const {
        ensureUnsealed();
        return m_multipliers;
    }
    const SimTK::Matrix& getDerivativesTrajectory() const {
        ensureUnsealed();
        return m_derivatives;
    }
    const SimTK::RowVector& getParameters() const {
        ensureUnsealed();
        return m_parameters;
    }

    /// @}

    /// @name Comparisons
    /// @{

    /// Do the state and control names in this iterate match those in the
    /// problem? This may not catch all possible incompatibilities.
    /// The problem and this iterate can still be compatible even if the iterate
    /// contains no derivative columns.
    bool isCompatible(const MocoProblemRep&, bool throwOnError = false) const;
    /// Check if this iterate is numerically equal to another iterate.
    /// This uses SimTK::Test::numericallyEqual() internally.
    /// Accordingly, the tolerance is both a relative and absolute tolerance
    /// (depending on the magnitude of quantities being compared).
    bool isNumericallyEqual(const MocoIterate& other,
            double tol =
                    SimTK::NTraits<SimTK::Real>::getDefaultTolerance()) const;
    /// Compute the root-mean-square error between the continuous variables of
    /// this iterate and another. The RMS is computed by numerically integrating
    /// the sum of squared error across
    /// states,
    /// controls,
    /// Lagrange multipliers, and
    /// derivatives and dividing by the number of columns and the larger of the
    /// two time ranges. The calculation can be expressed as follows:
    /// \f[
    ///     \epsilon_{\textrm{RMS}} =
    ///     \sqrt{\frac{1}{N(t_f - t_i)} \int_{t_i}^{t_f} \left(
    ///         \sum_{ \textrm{i \in states} } \epsilon_i(t)^2 +
    ///         \sum_{ \textrm{i \in controls} } \epsilon_i(t)^2 +
    ///         \sum_{ \textrm{i \in mult} } \epsilon_i(t)^2 +
    ///         \sum_{ \textrm{i \in deriv} } \epsilon_i(t)^2
    ///     \right) dt  },
    /// \f]
    /// where \f$N\f$ is the number of columns and \f$ \epsilon \f$ indicates
    /// an error.
    ///
    /// When one iterate does not cover the same time range as
    /// the other, we assume values of 0 for the iterate with "missing" time.
    /// Numerical integration is performed using the trapezoidal rule. By
    /// default, all states, controls, and multipliers are compared, and it is
    /// expected that both iterates have the same states, controls, and
    /// multipliers. Alternatively, you can specify the specific
    /// states,
    /// controls,
    /// multipliers, and
    /// derivatives to compare as keys for `columnsToUse`.
    /// Values are an empty vector to compare all columns for that key,
    /// `{"none"}` (single-entry vector with value "none") to compare none of
    /// the columns for that key, or a vector of column labels to compare all
    /// all columns for that key. Leaving out a key means no columns for that
    /// key are compared.
    /// Both iterates must have at least 6 time nodes.
    /// If the number of columns to compare is 0, this returns 0.
    double compareContinuousVariablesRMS(const MocoIterate& other,
            std::map<std::string, std::vector<std::string>> columnsToUse = {}) const;
    /// Compute the root-mean-square error between the parameters in this
    /// iterate and another. The RMS is computed by dividing the the sum of the
    /// squared errors between corresponding parameters and then dividing by the
    /// number of parameters compared.
    /// By default, all parameters are compared, and it is expected that both
    /// iterates have the same parameters. Alternatively, you can specify the
    /// specific parameters to compare.
    double compareParametersRMS(const MocoIterate& other,
            std::vector<std::string> parameterNames = {}) const;
    /// @}

    /// @name Convert to other formats
    /// @{

    /// Save the iterate to file(s). Use a ".sto" file extension.
    void write(const std::string& filepath) const;

    /// The Storage can be used in the OpenSim GUI to visualize a motion, or
    /// as input to OpenSim's conventional tools (e.g., AnalyzeTool).
    ///
    /// Controls are not carried over to the states storage.
    Storage exportToStatesStorage() const;
    /// Same as exportToStatesStorage() except using TimeSeriesTable.
    TimeSeriesTable exportToStatesTable() const;
    /// Controls are not carried over to the StatesTrajectory.
    /// The MocoProblem is necessary because we need the underlying Model to
    /// order the state variables correctly.
    StatesTrajectory exportToStatesTrajectory(const MocoProblem&) const;
    /// @}

    /// @name Convert from other formats
    /// @{

    /// (Experimental) Create an iterate from a states trajectory and controls
    /// trajectory (i.e, from Manager::getStatesTable() and
    /// Model::getControlsTable()). The time columns from the two tables must
    /// match exactly. The times in the iterate will be those from the tables.
    /// This does not (yet) handle parameters.
    static MocoIterate createFromStatesControlsTables(const MocoProblemRep&,
            const TimeSeriesTable& statesTrajectory,
            const TimeSeriesTable& controlsTrajectory);
/// @}

// User interaction with slack variables is limited to using previous
// solution slack trajectories as initial guesses for subsequent problems.
// Therefore, these methods are hidden from doxygen and the bindings to
// discourage use.
#ifndef SWIG
    /// @cond
    void setSlack(const std::string& name, const SimTK::Vector& trajectory);
    void setSlack(
            const std::string& name, std::initializer_list<double> trajectory) {
        ensureUnsealed();
        SimTK::Vector v((int)trajectory.size());
        int i = 0;
        for (auto it = trajectory.begin(); it != trajectory.end(); ++it, ++i)
            v[i] = *it;
        setSlack(name, v);
    }
    const std::vector<std::string>& getSlackNames() const {
        ensureUnsealed();
        return m_slack_names;
    }
    const SimTK::Matrix& getSlacksTrajectory() const {
        ensureUnsealed();
        return m_slacks;
    }
    SimTK::VectorView_<double> getSlack(const std::string& name) const;
    // This additional mutator is necessary since no constructor exists to
    // update the slack variable data member variables.
    void appendSlack(const std::string& name, const SimTK::Vector& trajectory);

/// @endcond
#endif

protected:
    void setSealed(bool sealed) { m_sealed = sealed; }
    bool isSealed() const { return m_sealed; }
    /// @throws MocoIterateIsSealed if the iterate is sealed.
    void ensureUnsealed() const;

private:
    TimeSeriesTable convertToTable() const;
    double compareContinuousVariablesRMSInternal(const MocoIterate& other,
            std::vector<std::string> stateNames = {},
            std::vector<std::string> controlNames = {},
            std::vector<std::string> multiplierNames = {},
            std::vector<std::string> derivativeNames = {}) const;
    // TODO std::string m_name;
    SimTK::Vector m_time;
    std::vector<std::string> m_state_names;
    std::vector<std::string> m_control_names;
    std::vector<std::string> m_multiplier_names;
    std::vector<std::string> m_derivative_names;
    std::vector<std::string> m_slack_names;
    std::vector<std::string> m_parameter_names;
    // Dimensions: time x states
    SimTK::Matrix m_states;
    // Dimensions: time x controls
    SimTK::Matrix m_controls;
    // Dimensions: time x multipliers
    SimTK::Matrix m_multipliers;
    // Dimensions: time x derivatives
    SimTK::Matrix m_derivatives;
    // Dimensions: time x slacks
    SimTK::Matrix m_slacks;
    // Dimensions: 1 x parameters
    SimTK::RowVector m_parameters;

    // We use "seal" instead of "lock" because locks have a specific meaning
    // with threading (e.g., std::unique_lock()).
    bool m_sealed = false;
};

/// Return type for MocoTool::solve(). Use success() to check if the solver
/// succeeded. You can also use this object as a boolean in an if-statement:
/// @code
/// auto solution = moco.solve();
/// if (solution) {
///     std::cout << solution.getStatus() << std::endl;
/// }
/// @endcode
/// You can use getStatus() to get more details about the return status of
/// the optimizer.
/// If the solver was not successful, then this object is "sealed", which
/// means you cannot do anything with it until calling `unseal()`. This
/// prevents you from silently proceeding with a failed solution.
class OSIMMOCO_API MocoSolution : public MocoIterate {
public:
    /// Returns a dynamically-allocated copy of this solution. You must manage
    /// the memory for return value.
    /// @note This works even if the iterate is sealed.
    virtual MocoSolution* clone() const { return new MocoSolution(*this); }
    /// Was the problem solved successfully? If not, then you cannot access
    /// the solution until you call unlock().
    bool success() const { return m_success; }
    double getObjective() const { return m_objective; }
    /// Same as success().
    explicit operator bool() const { return success(); }
    /// Obtain a solver-dependent string describing the return status of the
    /// optimization.
    const std::string& getStatus() const { return m_status; }
    /// Number of solver iterations at which this solution was obtained
    /// (-1 if not set).
    int getNumIterations() const { return m_numIterations; }

    /// @name Access control
    /// @{

    /// If the solver did not succeed, call this to enable read and write
    /// access to the (failed) solution. If the solver succeeded, then the
    /// solution is already unsealed.
    /// @note In Python, you must invoke this function on a separate line:
    /// @code
    /// solution = moco.solve()
    /// solution.unseal()
    /// @endcode
    /// Otherwise, Moco will cause a crash.
    MocoSolution& unseal() {
        MocoIterate::setSealed(false);
        return *this;
    }
    MocoSolution& seal() {
        MocoIterate::setSealed(true);
        return *this;
    }
    bool isSealed() const { return MocoIterate::isSealed(); }
    /// @}

    // TODO num_iterations
    // TODO store the optimizer settings that were used.
private:
    using MocoIterate::MocoIterate;
    void setSuccess(bool success) {
        if (!success) setSealed(true);
        m_success = success;
    }
    void setObjective(double objective) { m_objective = objective; }
    void setStatus(std::string status) { m_status = std::move(status); }
    void setNumIterations(int numIterations) {
        m_numIterations = numIterations;
    };
    bool m_success = true;
    double m_objective = -1;
    std::string m_status;
    int m_numIterations = -1;
    // Allow solvers to set success, status, and construct a solution.
    friend class MocoSolver;
};

} // namespace OpenSim

#endif // MOCO_MOCOITERATE_H<|MERGE_RESOLUTION|>--- conflicted
+++ resolved
@@ -105,10 +105,7 @@
             const SimTK::Matrix& multipliersTrajectory,
             const SimTK::Matrix& derivativesTrajectory,
             const SimTK::RowVector& parameters);
-<<<<<<< HEAD
-=======
 #ifndef SWIG
->>>>>>> f6a5d7f4
     /// This constructor allows you to control which
     /// data you provide for the iterate. The possible keys for continuousVars
     /// are "states", "controls", "multipliers", and "derivatives". The names
@@ -119,10 +116,7 @@
             const std::map<std::string, NamesAndData<SimTK::Matrix>>&
                     continuousVars,
             const NamesAndData<SimTK::RowVector>& parameters = {});
-<<<<<<< HEAD
-=======
 #endif
->>>>>>> f6a5d7f4
     /// Read a MocoIterate from a data file (e.g., STO, CSV). See output of
     /// write() for the correct format.
     explicit MocoIterate(const std::string& filepath);
