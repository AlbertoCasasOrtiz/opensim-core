--- conflicted
+++ resolved
@@ -1370,14 +1370,8 @@
     auto& solver = moco.initSolver<TestType>();
     THEN("problem solves without error, solution trajectories are empty.") {
         MocoSolution solution = moco.solve();
-<<<<<<< HEAD
         const int N = solver.get_num_mesh_points();
         CHECK(solution.getTime().size() == solver.get_num_mesh_points());
-=======
-        // 100 is the default num_mesh_points.
-        const int N = solver.get_num_mesh_points();
-        CHECK(solution.getTime().size() == N);
->>>>>>> e0819bf8
         CHECK(solution.getStatesTrajectory().ncol() == 0);
         CHECK(solution.getStatesTrajectory().nrow() == N);
         CHECK(solution.getControlsTrajectory().ncol() == 0);
