--- conflicted
+++ resolved
@@ -56,12 +56,6 @@
         // generic solver interface?
         IPOPTSolver solver(problem);
         VectorXd variables = Vector2d(0, 0);
-<<<<<<< HEAD
-=======
-        // Cannot use full Hessian with finite differences.
-        REQUIRE_THROWS_WITH(solver.optimize(variables),
-                Catch::Contains("Failed to find a solution"));
->>>>>>> 38c73ad7
         solver.set_hessian_approximation("limited-memory");
         double obj_value = solver.optimize(variables);
 
