--- conflicted
+++ resolved
@@ -27,11 +27,7 @@
 namespace tropter {
 
 std::vector<double> linspace(double start, double end, int length) {
-<<<<<<< HEAD
-    double delta = (end - start) / (double)(length - 1);
-=======
-    double delta = (end - start) / (double) (length-1);
->>>>>>> 83a0a4e4
+    double delta = (end - start) / (double) (length - 1);
     std::vector<double> ret;
     for (int i = 0; i < length; ++i) { ret.push_back(start + (i * delta)); }
 
