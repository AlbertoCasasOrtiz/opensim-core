// ----------------------------------------------------------------------------
// tropter: SNOPTSolver.cpp
// ----------------------------------------------------------------------------
// Copyright (c) 2017 tropter authors
//
// Licensed under the Apache License, Version 2.0 (the "License"); you may
// not use this file except in compliance with the License. You may obtain a
// copy of the License at http://www.apache.org/licenses/LICENSE-2.0
//
// Unless required by applicable law or agreed to in writing, software
// distributed under the License is distributed on an "AS IS" BASIS,
// WITHOUT WARRANTIES OR CONDITIONS OF ANY KIND, either express or implied.
// See the License for the specific language governing permissions and
// limitations under the License.
// ----------------------------------------------------------------------------
#include "SNOPTSolver.h"
#include "Problem.h"
#include <tropter/SparsityPattern.h>

using namespace tropter::optimization;
using Eigen::VectorXd;
using Eigen::VectorXi;

// TODO building the tropter library should not *require* snopt.
#if !defined(TROPTER_WITH_SNOPT)

Solution
SNOPTSolver::optimize_impl(const VectorXd& /*variables*/) const
{
    throw std::runtime_error("SNOPT is not available.");
    return Solution(); // TODO return NaN.
}

#else

#include <snoptProblem.hpp>

namespace {
// TODO this global is a big no-no. I thought of using a lambda that captures
// the Decorator pointer; lambdas can be converted into C function pointers, but
// not if they capture variables (like the Decorator pointer).
// TODO another option is to derive from snoptProblemA.
// TODO another option is to pass the pointer within cu (see Drake).
const ProblemDecorator* probproxy = nullptr;

std::string convert_info_integer_to_string(int info) {
    switch(info) {
    case 1: return "Finished successfully: optimality conditions satisfied";
    case 2: return "Finished successfully: feasible point found";
    case 3: return "Finished successfully: requested accuracy could not be achieved";
    case 11: return "The problem appears to be infeasible: infeasible linear constraints";
    case 12: return "The problem appears to be infeasible: infeasible linear equalities";
    case 13: return "The problem appears to be infeasible: nonlinear infeasibilities minimized";
    case 14: return "The problem appears to be infeasible: infeasibilities minimized";
    case 21: return "The problem appears to be unbounded: unbounded objective";
    case 22: return "The problem appears to be unbounded: constraint violation limit reached";
    case 31: return "Resource limit error: iteration limit reached";
    case 32: return "Resource limit error: major iteration limit reached";
    case 33: return "Resource limit error: the superbasics limit is too small";
    case 41: return "Terminated after numerical diffculties: current point cannot be improved";
    case 42: return "Terminated after numerical diffculties: singular basis";
    case 43: return "Terminated after numerical diffculties: cannot satisfy the general constraints";
    case 44: return "Terminated after numerical diffculties: ill-conditioned null-space basis";
    case 51: return "Error in the user-supplied functions: incorrect objective derivatives";
    case 52: return "Error in the user-supplied functions: incorrect constraint derivatives";
    case 61: return "Undefined user-supplied functions: undefined function at the first feasible point";
    case 62: return "Undefined user-supplied functions: undefined function at the initial point";
    case 63: return "Undefined user-supplied functions: unable to proceed into undefined region";
    case 71: return "User requested termination: terminated during function evaluation";
    case 74: return "User requested termination: terminated from monitor routine";
    case 81: return "Insufficient storage allocated: work arrays must have at least 500 elements";
    case 82: return "Insufficient storage allocated: not enough character storage";
    case 83: return "Insufficient storage allocated: not enough integer storage";
    case 84: return "Insufficient storage allocated: not enough real storage";
    case 91: return "Input arguments out of range: invalid input argument";
    case 92: return "Input arguments out of range: basis file dimensions do not match this problem";
    case 141: return "System error: wrong number of basic variables";
    case 142: return "System error: error in basis package";
    default: return "Unrecognized SNOPT return status";
    }
}
}

void snopt_userfunction(int*   /* Status */,
        int* num_variables, double x[],
        int*   needF, int* length_F  , double  F[],
        int*   /*needG*/, int* /*neG*/, double /*G*/[],
        char*  /*    cu  */, int* /* lencu */,
        int   [] /* iu   */, int* /* leniu */,
        double[] /* ru   */, int* /* lenru */)
{

    // TODO make use of needF, needG
    bool new_variables = true; // TODO can be smarter about this.
    if (*needF > 0) {
        probproxy->calc_objective(*num_variables, x, new_variables, F[0]);
        probproxy->calc_constraints(*num_variables, x, new_variables,
                *length_F - 1, &F[1]);

    }
    // TODO SNOPT's derivative checker throws an exception in certain problems 
    // for errors in the tropter-computed Jacobian. For now, used the SNOPT-
    // computed Jacobian until this is resolved.

    //if (*needG > 0) {
    //    if (*needF > 0) new_variables = false;
    //    // The first num_variables elements of G are the gradient.
    //    probproxy->calc_gradient(*num_variables, x, new_variables, &G[0]);
    //    // The jacobian's nonzeros start at G[n].
    //    probproxy->calc_jacobian(*num_variables, x, new_variables,
    //            *neG - *num_variables, &G[*num_variables]);
    //}
}

Solution
SNOPTSolver::optimize_impl(const VectorXd& variablesArg) const {

    VectorXd variables(variablesArg);
    probproxy = m_problem.get();

    // Allocate and initialize.
    int num_variables = m_problem->get_num_variables();

    // Initial "states" for variables x. This lets you specify if you think the
    // the optimal value for a variable will probably be one of its bounds.
    // By default, set all states to 0, which does not make this assumption, or
    // in SNOPT's terminology, "all variables will be eligible for the initial
    // basis."
    VectorXi xstate = VectorXi::Zero(num_variables);
    // This is an output variable; SNOPT will fill it with the multipliers.
    // TODO unless this is a warm start?
    VectorXd xmul(num_variables);
    // The F vector contains both the objective and constraints.
    // F[0] = objective, F[1:end] = constraints.
    // TODO handle the case that the user does not define an objective function.
    int length_F = 1 + m_problem->get_num_constraints();
    VectorXd F(length_F);
    // Initial "states" for problem function F. This lets you specify if you
    // think the optimal value for a row will probably be one of its bounds.
    // By default, set all states to 0, which does not make this assumption, or
    // in SNOPT's terminology, "all rows of F will be eligible for the initial
    // basis."
    VectorXi Fstate = VectorXi::Zero(length_F);
    // This is an output variable; SNOPT will fill it with the multipliers.
    // TODO unless this is a warm start?
    VectorXd Fmul(length_F);

    // Variable and constraint bounds.
    // -------------------------------
    // We make a copy of these because setX takes double*, not const double*.
    auto xlow                    = m_problem->get_variable_lower_bounds();
    auto xupp                    = m_problem->get_variable_upper_bounds();
    const auto& constraint_lower = m_problem->get_constraint_lower_bounds();
    const auto& constraint_upper = m_problem->get_constraint_upper_bounds();

    // There is no bound on the objective, thus the -1e20, 1e20.
    // The `finished()` is to get rid of Eigen's "expression templates."
    VectorXd Flow = (VectorXd(length_F) << -1e20, constraint_lower).finished();
    VectorXd Fupp = (VectorXd(length_F) <<  1e20, constraint_upper).finished();

    // Derivative information.
    // -----------------------
    // TODO SNOPT's derivative checker throws an exception in certain problems 
    // for errors in the tropter-computed Jacobian. For now, used the SNOPT-
    // computed Jacobian until this is resolved.

    //SparsityCoordinates jacobian_sparsity;
    //calc_sparsity(variables,
    //        jacobian_sparsity, false,
    //        SparsityCoordinates()  /*hessian_sparsity*/);
    //int jacobian_num_nonzeros = (int)jacobian_sparsity.row.size();
    //std::cout << "jacobian_num_nonzeros: " << jacobian_num_nonzeros << std::endl;

    //int length_G = num_variables + jacobian_num_nonzeros;
    //std::cout << "length_G: " << length_G << std::endl;

    //int num_nonzeros_G = length_G;
    //std::cout << "num_nonzeros_G: " << num_nonzeros_G << std::endl;

    //// Row indices of Jacobian G (rows correspond to "fun"ctions).
    //VectorXi iGfun(length_G);
    //// Column indices of Jacobian G (columns correspond to "var"iables).
    //VectorXi jGvar(length_G);
    //// The first row is the gradient of the objective; we assume it is dense.
    //iGfun.head(num_variables).setZero();
    //// In MATLAB, this would be jGvar(1:num_variables) = 0:num_variables-1.
    //jGvar.head(num_variables).setLinSpaced(num_variables, 0, num_variables-1);

    //for (int index = 0; index < jacobian_num_nonzeros; ++index) {
    //    // The Jacobian of the constraints is shifted down one row, since
    //    // the first row of G is the gradient of the objective function.
    //    iGfun[num_variables + index] = jacobian_sparsity.row[index] + 1;
    //    jGvar[num_variables + index] = jacobian_sparsity.col[index];
    //}

    //for (int i = 0; i < num_variables; ++i) {
    //    std::cout << iGfun[i] << ", " << jGvar[i] << std::endl;
    //}

    // TODO linear portion of F. Can we omit this?
    // TODO for our generic problems, we cannot provide this.
    // int lenA = 1; int neA = 0;
    // VectorXi iAfun(lenA); VectorXi jAvar(lenA); VectorXd A;
    // For some reason, SNOPT allows the length of the iGfun and jGvar arrays
    // to be greater than the number of nonzero elements.

    // Create the snoptProblemA.
    // -------------------------
    snoptProblemA snopt_prob;
    snopt_prob.initialize("snopt.out", 1);
    snopt_prob.setProbName(""); // TODO create problem name

    // Main solver settings.
    if (const auto opt = get_max_iterations()) { // TODO untested
        snopt_prob.setIntParameter("Iterations", opt.value());
    }
    if (const auto opt = get_convergence_tolerance()) { // TODO untested
        snopt_prob.setRealParameter("Major optimality tolerance", opt.value());
    }
    if (const auto opt = get_constraint_tolerance()) { // TODO untested
        snopt_prob.setRealParameter("Major feasibility tolerance", opt.value());
    }
    
    // Derivative settings.
    snopt_prob.setIntParameter("Derivative option", 0 /* TODO 1 */);
    snopt_prob.setIntParameter("Verify level", 3);

    // Advanced settings.
    // TODO try QPSolver Cholesky setting, which stores the reduced Hessian
    // a Cholesky factorization approach. Could speed things up for moderately
    // sized problems (# variables < 1000).
    for (const auto& option : get_advanced_options_string()) {
        if (option.second) {
<<<<<<< HEAD
            size_t optLen = strlen(option.first.c_str()) + 
                            strlen(option.second.value().c_str()) + 1;
            assert(optLen < 256);
            char str[256];
            char space = ' ';
            snprintf(str, sizeof(str), "%s%s%s", option.first.c_str(), &space,
=======
            std::string param = format("%s %s", option.first.c_str(), 
>>>>>>> 7c6b0234
                option.second.value().c_str());
            snopt_prob.setParameter(param.c_str());
        }
    }
    for (const auto& option : get_advanced_options_int()) {
        if (option.second) {
            snopt_prob.setIntParameter(option.first.c_str(),
                    option.second.value());
        }
    }
    for (const auto& option : get_advanced_options_real()) {
        if (option.second) {
            snopt_prob.setRealParameter(option.first.c_str(),
                    option.second.value());
        }
    }
    // Solve the problem.
    // ------------------
    int      Cold = 0  /*, Basis = 1, Warm = 2 */;
    int    ObjRow = 0; // The objective is the first row of F.
    double ObjAdd = 0; // A constant to add to the objective for reporting.
    int            nS; // Final number of superbasic variables ("free" variables)
    int          nInf; // Final number of infeasibilities
    double       sInf; // Final sum of infeasibilities

    // snJac is called implicitly in this case to compute the Jacobian.
    int info = snopt_prob.solve(Cold, length_F, num_variables, ObjAdd,
        ObjRow, snopt_userfunction,
        xlow.data(), xupp.data(), Flow.data(), Fupp.data(),
        variables.data(), xstate.data(), xmul.data(),
        F.data(), Fstate.data(), Fmul.data(),
        nS, nInf, sInf);
    
    // Output problem information.
    // ---------------------------
    std::cout << std::endl;
    std::cout << "Final number of superbasic variables: " << nInf << std::endl;
    std::cout << "Final number of infeasibilities: " << nInf << std::endl;
    std::cout << "Final sum of infeasibilities: " << sInf << std::endl;

    // Return solution.
    // ----------------
    Solution solution;
    solution.variables = variables;
    solution.objective = F[0];
    solution.status = convert_info_integer_to_string(info);
    solution.success = (info == 1 || info == 2 || info == 3);
    // TODO set number of iterations: solution.num_iterations.
    return solution;
}


#endif // !defined(TROPTER_WITH_SNOPT)<|MERGE_RESOLUTION|>--- conflicted
+++ resolved
@@ -231,16 +231,7 @@
     // sized problems (# variables < 1000).
     for (const auto& option : get_advanced_options_string()) {
         if (option.second) {
-<<<<<<< HEAD
-            size_t optLen = strlen(option.first.c_str()) + 
-                            strlen(option.second.value().c_str()) + 1;
-            assert(optLen < 256);
-            char str[256];
-            char space = ' ';
-            snprintf(str, sizeof(str), "%s%s%s", option.first.c_str(), &space,
-=======
             std::string param = format("%s %s", option.first.c_str(), 
->>>>>>> 7c6b0234
                 option.second.value().c_str());
             snopt_prob.setParameter(param.c_str());
         }
