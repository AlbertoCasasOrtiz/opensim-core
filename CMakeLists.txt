--- conflicted
+++ resolved
@@ -365,13 +365,6 @@
         set(GCC_INST_SET)
     endif()
 
-<<<<<<< HEAD
-    # Get the gcc version number in major.minor.build format
-    execute_process(COMMAND ${CMAKE_C_COMPILER} -dumpversion
-                    OUTPUT_VARIABLE GCC_VERSION)
-=======
->>>>>>> af22cca1
-
     # Testing with Clang 3.3 on Ubuntu 14.04 shows a 5% decrease
     # in the runtime of the tests when we enable loop unrolling.
     set(GCC_OPT_ENABLE "-funroll-loops")
@@ -426,8 +419,6 @@
 
 ## When building in any of the Release modes, tell VC++ cl compiler to use intrinsics
 ## (i.e. sqrt instruction rather than sqrt subroutine) with flag /Oi.
-    
-# TODO: add /WX flag (warnings as errors) for MSVC.
 
 if(WIN32 AND ${CMAKE_C_COMPILER} MATCHES "cl")
     if(inst_set_to_use)
