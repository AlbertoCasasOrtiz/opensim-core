name: continuous-integration

# syntax https://help.github.com/en/articles/workflow-syntax-for-github-actions
on:
  # Run at 2am every night.
  schedule:
    - cron: '0 2 * * *'
  pull_request:
    branches:
      - '*'
  push:
    branches:
      - master
    tags:
      - '*'

jobs:
  windows:
    name: Windows

    runs-on: windows-latest

    steps:
    - uses: actions/checkout@v1

    - name: Install Doxygen
      # choco install doxygen.portable # <-- too unreliable.
      run: |
        (New-Object System.Net.WebClient).DownloadFile("https://sourceforge.net/projects/myosin/files/doxygen-1.8.14.windows.x64.bin.zip/download", "doxygen.zip")
        7z x $env:GITHUB_WORKSPACE/doxygen.zip -odoxygen
        echo "$env:GITHUB_WORKSPACE\\doxygen" >> $GITHUB_PATH

    - name: Install Python packages
      # Need numpy to use SWIG numpy typemaps.
      run: python -m pip install numpy

    - name: Install SWIG
      run: choco install swig --version 3.0.12 --yes --limit-output

    - name: Cache dependencies
      id: cache-dependencies
      uses: actions/cache@v1
      with:
        path: ~/opensim_dependencies_install
        # Every time a cache is created, it's stored with this key.
        # In subsequent runs, if the key matches the key of an existing cache,
        # then the cache is used. We chose for this key to depend on the
        # operating system and a hash of the hashes of all files in the
        # dependencies directory (non-recursive).
        # https://help.github.com/en/actions/automating-your-workflow-with-github-actions/caching-dependencies-to-speed-up-workflows#matching-a-cache-key
        key: ${{ runner.os }}-dependencies-${{ hashFiles('dependencies/*') }}

    - name: Build dependencies
      if: steps.cache-dependencies.outputs.cache-hit != 'true'
      run: |
        echo $env:GITHUB_WORKSPACE\\build_deps
        mkdir $env:GITHUB_WORKSPACE\\build_deps
        chdir $env:GITHUB_WORKSPACE\\build_deps
        # /W0 disables warnings.
        # https://msdn.microsoft.com/en-us/library/19z1t1wy.aspx
        # TODO: CMake provides /W3, which overrides our /W0
        cmake -E env CXXFLAGS="/W0" cmake $env:GITHUB_WORKSPACE/dependencies -LAH -G"Visual Studio 16 2019" -A x64 -DCMAKE_INSTALL_PREFIX=~/opensim_dependencies_install -DSUPERBUILD_ezc3d=ON
        cmake --build . --config Release -- /maxcpucount:4

    - name: Configure opensim-core
      id: configure
      run: |
        mkdir $env:GITHUB_WORKSPACE\\build
        chdir $env:GITHUB_WORKSPACE\\build
        # TODO: Can remove /WX when we use that in CMakeLists.txt.
        # Set the CXXFLAGS environment variable to turn warnings into errors.
        # Skip timing test section included by default.
        cmake -E env CXXFLAGS="/WX -DSKIP_TIMING" cmake $env:GITHUB_WORKSPACE -LAH -G"Visual Studio 16 2019" -A x64 -DCMAKE_INSTALL_PREFIX=~/opensim-core-install -DOPENSIM_DEPENDENCIES_DIR=~/opensim_dependencies_install -DOPENSIM_C3D_PARSER=ezc3d -DBUILD_PYTHON_WRAPPING=on -DBUILD_JAVA_WRAPPING=on
        $env:match = cmake -L . | Select-String -Pattern OPENSIM_QUALIFIED_VERSION
        $version = $env:match.split('=')[1]
        echo $version
        echo "VERSION=$version" >> $GITHUB_ENV
        echo "::set-output name=version::$VERSION"

    - name: Build opensim-core
      # Install now to avoid building bindings twice (issue when using Visual Studio 2019).
      run: |
        chdir $env:GITHUB_WORKSPACE\\build
        cmake --build . --config Release --target doxygen -- /maxcpucount:4
        cmake --build . --config Release --target install -- /maxcpucount:4

    - name: Test opensim-core
      run: |
        chdir $env:GITHUB_WORKSPACE\\build
        ctest --parallel 4 --output-on-failure --build-config Release

    - name: Install opensim-core
      # TODO: This is where we wish to do the installing, but it's done above for now.
      run: |
        chdir $env:GITHUB_WORKSPACE\\build
        chdir $env:GITHUB_WORKSPACE
        Copy-Item -Path "~/opensim-core-install" -Destination "opensim-core-${{ steps.configure.outputs.version }}" -Recurse
        7z a "opensim-core-${{ steps.configure.outputs.version }}.zip" "opensim-core-${{ steps.configure.outputs.version }}"

    - name: Test Python bindings
      run: |
        $env:PATH += ";$env:USERPROFILE/opensim-core-install/bin"
        $env:PATH
        # Move to the installed location of the python package.
        cd ~/opensim-core-install/sdk/python
        # Run python tests.
        python -m unittest discover --start-directory opensim/tests --verbose

    - name: Upload opensim-core
      uses: actions/upload-artifact@v2
      with:
        name: opensim-core-${{ steps.configure.outputs.version }}-win
        path: opensim-core-${{ steps.configure.outputs.version }}.zip

    # TODO: Must be relative to the workspace?
    # - name: Upload opensim-moco dependencies
    #   uses: actions/upload-artifact@v1.0.0
    #   with:
    #     name: opensim-core-dependencies
    #     path: opensim_dependencies_install.zip

    # - name: Create release
    #   id: create-release
    #   uses: actions/create-release@v1.0.0
    #   env:
    #     GITHUB_TOKEN: ${{ secrets.GITHUB_TOKEN }}
    #   with:
    #     tag_name: ${{ github.ref }}
    #     release_name: OpenSim Core ${{ github.ref }}
    #     draft: true
    #     prerelease: false

    # - name: Zip opensim-core
    #   run: |
    #     7z a opensim-core-$VERSION.zip opensim-core-${VERSION}

    # - name: Upload release asset
    #   id: upload-release-asset
    #   uses: actions/upload-release-asset@v1.0.1
    #   env:
    #     GITHUB_TOKEN: ${{ secrets.GITHUB_TOKEN }}
    #   with:
    #     upload_url: ${{ steps.create-release.outputs.upload_url }}
    #     asset_path: ./opensim-core-${{ github.ref }}.zip
    #     asset_name: opensim-core-${{ github.ref }}.zip
    #     asset_content_type: application/zip


  mac:
    name: Mac

    runs-on: macos-latest

    steps:
    - uses: actions/checkout@v1

    - name: Install Homebrew packages
      # Save the gfortran version to a file so we can use it in the cache key.
      run: |
<<<<<<< HEAD
        brew install cmake pkgconfig gcc autoconf libtool automake wget pcre doxygen
=======
        brew install cmake pkgconfig autoconf libtool automake wget pcre doxygen
        brew reinstall gcc
>>>>>>> 6300ed2c
        pip3 install numpy
        gfortran -v
        mkdir gfortran_version
        gfortran -v &> gfortran_version/gfortran_version.txt

    - name: Cache SWIG
      id: cache-swig
      uses: actions/cache@v1
      with:
        path: ~/swig
        key: ${{ runner.os }}-swig

    - name: Install SWIG
      if: steps.cache-swig.outputs.cache-hit != 'true'
      run: |
        mkdir ~/swig-source && cd ~/swig-source
        wget https://github.com/swig/swig/archive/rel-3.0.12.tar.gz
        tar xzf rel-3.0.12.tar.gz && cd swig-rel-3.0.12
        sh autogen.sh && ./configure --prefix=$HOME/swig --disable-ccache
        make && make -j4 install

    - name: Cache dependencies
      id: cache-dependencies
      uses: actions/cache@v1
      with:
        path: ~/opensim_dependencies_install
        # If Homebrew updates the gcc package, then our cache of IPOPT is invalid.
        # Specifically, the pkgcfg_lib_IPOPT_gfortran CMake variable becomes
        # undefined.
        key: ${{ runner.os }}-dependencies-${{ hashFiles('dependencies/*') }}-${{ hashFiles('gfortran_version/*') }}

    - name: Build dependencies
      if: steps.cache-dependencies.outputs.cache-hit != 'true'
      run: |
        mkdir $GITHUB_WORKSPACE/../build_deps
        cd $GITHUB_WORKSPACE/../build_deps
        DEP_CMAKE_ARGS=($GITHUB_WORKSPACE/dependencies -LAH)
        DEP_CMAKE_ARGS+=(-DCMAKE_INSTALL_PREFIX=~/opensim_dependencies_install)
        DEP_CMAKE_ARGS+=(-DCMAKE_BUILD_TYPE=Release)
        DEP_CMAKE_ARGS+=(-DSUPERBUILD_ezc3d=ON)
        DEP_CMAKE_ARGS+=(-DOPENSIM_DISABLE_LOG_FILE=ON)
        DEP_CMAKE_ARGS+=(-DCMAKE_OSX_DEPLOYMENT_TARGET=10.10)
        printf '%s\n' "${DEP_CMAKE_ARGS[@]}"
        cmake "${DEP_CMAKE_ARGS[@]}"
        make --jobs 4

    - name: Configure opensim-core
      id: configure
      run: |
        mkdir $GITHUB_WORKSPACE/../build
        cd $GITHUB_WORKSPACE/../build
        OSIM_CMAKE_ARGS=($GITHUB_WORKSPACE -LAH)
        OSIM_CMAKE_ARGS+=(-DCMAKE_INSTALL_PREFIX=$GITHUB_WORKSPACE/../opensim-core-install)
        OSIM_CMAKE_ARGS+=(-DCMAKE_BUILD_TYPE=Release)
        OSIM_CMAKE_ARGS+=(-DOPENSIM_DEPENDENCIES_DIR=~/opensim_dependencies_install)
        OSIM_CMAKE_ARGS+=(-DCMAKE_OSX_DEPLOYMENT_TARGET=10.10)
        OSIM_CMAKE_ARGS+=(-DOPENSIM_C3D_PARSER=ezc3d)
        OSIM_CMAKE_ARGS+=(-DBUILD_PYTHON_WRAPPING=on -DBUILD_JAVA_WRAPPING=on)
        OSIM_CMAKE_ARGS+=(-DSWIG_EXECUTABLE=$HOME/swig/bin/swig)
        OSIM_CMAKE_ARGS+=(-DOPENSIM_INSTALL_UNIX_FHS=OFF)
        OSIM_CMAKE_ARGS+=(-DOPENSIM_DOXYGEN_USE_MATHJAX=off)
        # TODO: Update to simbody.github.io/latest
        OSIM_CMAKE_ARGS+=(-DOPENSIM_SIMBODY_DOXYGEN_LOCATION="https://simbody.github.io/simtk.org/api_docs/simbody/latest/")
        OSIM_CMAKE_ARGS+=(-DCMAKE_CXX_FLAGS="-Werror")
        printf '%s\n' "${OSIM_CMAKE_ARGS[@]}"
        cmake "${OSIM_CMAKE_ARGS[@]}"
        VERSION=`cmake -L . | grep OPENSIM_QUALIFIED_VERSION | cut -d "=" -f2`
        echo $VERSION
        echo "VERSION=$VERSION" >> $GITHUB_ENV
        echo "::set-output name=version::$VERSION"

    - name: Build opensim-core
      run: |
        cd $GITHUB_WORKSPACE/../build
        make --jobs 4

    - name: Test opensim-core
      run: |
        cd $GITHUB_WORKSPACE/../build
        ctest --parallel 4 --output-on-failure

    - name: Install opensim-core
      run: |
        cd $GITHUB_WORKSPACE/../build
        make doxygen
        make install
        cd $GITHUB_WORKSPACE
        mv $GITHUB_WORKSPACE/../opensim-core-install opensim-core-${{ steps.configure.outputs.version }}
        zip --symlinks --recurse-paths --quiet opensim-core-${{ steps.configure.outputs.version }}.zip opensim-core-${{ steps.configure.outputs.version }}
        mv opensim-core-${{ steps.configure.outputs.version }} $GITHUB_WORKSPACE/../opensim-core-install

    - name: Test Python bindings
      run: |
        cd $GITHUB_WORKSPACE/../opensim-core-install/sdk/Python
        # Run the python tests, verbosely.
        python3 -m unittest discover --start-directory opensim/tests --verbose

    - name: Upload opensim-core
      uses: actions/upload-artifact@v2
      with:
        # The upload-artifact zipping does not preserve symlinks or executable
        # bits. So we zip ourselves, even though this causes a double-zip.
        name: opensim-core-${{ steps.configure.outputs.version }}-mac
        path: opensim-core-${{ steps.configure.outputs.version }}.zip

    # - name: Create release
    #   id: create-release
    #   uses: actions/create-release@v1.0.0
    #   env:
    #     GITHUB_TOKEN: ${{ secrets.GITHUB_TOKEN }}
    #   with:
    #     tag_name: ${{ github.ref }}
    #     release_name: OpenSim Core ${{ steps.configure.outputs.version }}
    #     draft: true
    #     prerelease: false

    # - name: Zip opensim-core
    #   run: |
    #     zip --symlinks --recurse-paths --quiet opensim-core-$VERSION.zip opensim-core-${VERSION}

    # - name: Upload release asset
    #   id: upload-release-asset
    #   uses: actions/upload-release-asset@v1.0.1
    #   env:
    #     GITHUB_TOKEN: ${{ secrets.GITHUB_TOKEN }}
    #   with:
    #     upload_url: ${{ steps.create-release.outputs.upload_url }}
    #     asset_path: ./opensim-core-${{ steps.configure.outputs.version }}.zip
    #     asset_name: opensim-core-${{ steps.configure.outputs.version }}.zip
    #     asset_content_type: application/zip


  ubuntu:
    name: Ubuntu

    runs-on: ubuntu-18.04

    steps:
    - uses: actions/checkout@v1

    - name: Install packages
      run: sudo apt-get update && sudo apt-get install --yes build-essential libtool autoconf pkg-config gfortran libopenblas-dev liblapack-dev freeglut3-dev libxi-dev libxmu-dev doxygen python3 python3-dev python3-numpy python3-setuptools swig

    - name: Cache dependencies
      id: cache-dependencies
      uses: actions/cache@v1
      with:
        path: ~/opensim_dependencies_install
        key: ${{ runner.os }}-dependencies-${{ hashFiles('dependencies/*') }}

    - name: Build dependencies
      if: steps.cache-dependencies.outputs.cache-hit != 'true'
      run: |
        mkdir $GITHUB_WORKSPACE/../build_deps
        cd $GITHUB_WORKSPACE/../build_deps
        DEP_CMAKE_ARGS=($GITHUB_WORKSPACE/dependencies -LAH)
        DEP_CMAKE_ARGS+=(-DCMAKE_INSTALL_PREFIX=~/opensim_dependencies_install)
        DEP_CMAKE_ARGS+=(-DCMAKE_BUILD_TYPE=Release)
        DEP_CMAKE_ARGS+=(-DSUPERBUILD_ezc3d=ON)
        printf '%s\n' "${DEP_CMAKE_ARGS[@]}"
        cmake "${DEP_CMAKE_ARGS[@]}"
        make --jobs 4

    - name: Configure opensim-core
      id: configure
      run: |
        mkdir $GITHUB_WORKSPACE/../build
        cd $GITHUB_WORKSPACE/../build
        OSIM_CMAKE_ARGS=($GITHUB_WORKSPACE -LAH)
        OSIM_CMAKE_ARGS+=(-DCMAKE_INSTALL_PREFIX=$GITHUB_WORKSPACE/../opensim-core-install)
        OSIM_CMAKE_ARGS+=(-DCMAKE_BUILD_TYPE=Release)
        OSIM_CMAKE_ARGS+=(-DOPENSIM_DEPENDENCIES_DIR=~/opensim_dependencies_install)
        OSIM_CMAKE_ARGS+=(-DOPENSIM_C3D_PARSER=ezc3d)
        OSIM_CMAKE_ARGS+=(-DBUILD_PYTHON_WRAPPING=on -DBUILD_JAVA_WRAPPING=on)
        OSIM_CMAKE_ARGS+=(-DOPENSIM_INSTALL_UNIX_FHS=OFF)
        OSIM_CMAKE_ARGS+=(-DOPENSIM_DOXYGEN_USE_MATHJAX=off)
        # TODO: Update to simbody.github.io/latest
        OSIM_CMAKE_ARGS+=(-DOPENSIM_SIMBODY_DOXYGEN_LOCATION="https://simbody.github.io/simtk.org/api_docs/simbody/latest/")
        OSIM_CMAKE_ARGS+=(-DCMAKE_CXX_FLAGS="-Werror")
        printf '%s\n' "${OSIM_CMAKE_ARGS[@]}"
        cmake "${OSIM_CMAKE_ARGS[@]}"
        VERSION=`cmake -L . | grep OPENSIM_QUALIFIED_VERSION | cut -d "=" -f2`
        echo $VERSION
        echo "VERSION=$VERSION" >> $GITHUB_ENV
        echo "::set-output name=version::$VERSION"

    - name: Build opensim-core
      run: |
        cd $GITHUB_WORKSPACE/../build
        make --jobs 4

    - name: Test opensim-core
      run: |
        cd $GITHUB_WORKSPACE/../build
        # TODO: Temporary for python to find Simbody libraries.
        export LD_LIBRARY_PATH=$LD_LIBRARY_PATH:$HOME/opensim_dependencies_install/simbody/lib
        ctest --parallel 4 --output-on-failure

    - name: Install opensim-core
      run: |
        cd $GITHUB_WORKSPACE/../build
        make doxygen
        make --jobs 4 install
        cd $GITHUB_WORKSPACE
        mv $GITHUB_WORKSPACE/../opensim-core-install opensim-core-${{ steps.configure.outputs.version }}
        zip --symlinks --recurse-paths --quiet opensim-core-${{ steps.configure.outputs.version }}.zip opensim-core-${{ steps.configure.outputs.version }}
        mv opensim-core-${{ steps.configure.outputs.version }} $GITHUB_WORKSPACE/../opensim-core-install

    # - name: Test Python bindings
    #   run: |
    #     echo "TODO: Skipping Python tests."
    #     # cd $GITHUB_WORKSPACE/../opensim-core-install/sdk/Python
    #     # Run the python tests, verbosely.
    #     # python3 -m unittest discover --start-directory opensim/tests --verbose

    - name: Upload opensim-core
      uses: actions/upload-artifact@v2
      with:
        # The upload-artifact zipping does not preserve symlinks or executable
        # bits. So we zip ourselves, even though this causes a double-zip.
        name: opensim-core-${{ steps.configure.outputs.version }}-linux
        path: opensim-core-${{ steps.configure.outputs.version }}.zip


  style:
    name: Style

    runs-on: ubuntu-18.04

    steps:
    - uses: actions/checkout@v1

    - name: Check for tabs
      # Ensure that there are no tabs in source code.
      # GREP returns 0 (true) if there are any matches, and
      # we don't want any matches. If there are matches,
      # print a helpful message, and make the test fail by using "false".
      # The GREP command here checks for any tab characters in the the files
      # that match the specified pattern. GREP does not pick up explicit tabs
      # (e.g., literally a \t in a source file).
      run: if grep --line-num --recursive --exclude-dir="*dependencies*" --exclude-dir="*snopt*" --include={CMakeLists.txt,*.cpp,*.c,*.h} -P "\t" . ; then echo "Tabs found in the lines shown above. See CONTRIBUTING.md about tabs."; false; fi<|MERGE_RESOLUTION|>--- conflicted
+++ resolved
@@ -157,12 +157,8 @@
     - name: Install Homebrew packages
       # Save the gfortran version to a file so we can use it in the cache key.
       run: |
-<<<<<<< HEAD
-        brew install cmake pkgconfig gcc autoconf libtool automake wget pcre doxygen
-=======
         brew install cmake pkgconfig autoconf libtool automake wget pcre doxygen
         brew reinstall gcc
->>>>>>> 6300ed2c
         pip3 install numpy
         gfortran -v
         mkdir gfortran_version
